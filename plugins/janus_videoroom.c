/*! \file   janus_videoroom.c
 * \author Lorenzo Miniero <lorenzo@meetecho.com>
 * \copyright GNU General Public License v3
 * \brief  Janus VideoRoom plugin
 * \details  This is a plugin implementing a videoconferencing SFU
 * (Selective Forwarding Unit) for Janus, that is an audio/video router.
 * This means that the plugin implements a virtual conferencing room peers
 * can join and leave at any time. This room is based on a Publish/Subscribe
 * pattern. Each peer can publish his/her own live audio/video feeds: this
 * feed becomes an available stream in the room the other participants can
 * attach to. This means that this plugin allows the realization of several
 * different scenarios, ranging from a simple webinar (one speaker, several
 * listeners) to a fully meshed video conference (each peer sending and
 * receiving to and from all the others).
 * 
 * For what concerns the subscriber side, there are two different ways to
 * attach to a publisher's feed: a generic 'listener', which can attach to
 * a single feed, and a more complex 'Multiplexed listener', which instead can
 * attach to more feeds using the same PeerConnection. The generic 'listener'
 * is the default, which means that if you want to watch more feeds at the
 * same time, you'll need to create multiple 'listeners' to attach at any
 * of them. The 'Multiplexed listener', instead, is a more complex alternative
 * that exploits the so called RTCWEB 'Plan B', which multiplexes more
 * streams on a single PeerConnection and in the SDP: while more efficient in terms of
 * resources, though, this approach is experimental, and currently only
 * available on Google Chrome, so use it wisely.
 * \note As of now, work on Plan B is still going on, and as such its support in Janus
 * is flaky to say the least. Don't try to attach as a Multiplexed listener or bad
 * things will probably happen!
 * 
 * Considering that this plugin allows for several different WebRTC PeerConnections
 * to be on at the same time for the same peer (specifically, each peer
 * potentially has 1 PeerConnection on for publishing and N on for subscriptions
 * from other peers), each peer may need to attach several times to the same
 * plugin for every stream: this means that each peer needs to have at least one
 * handle active for managing its relation with the plugin (joining a room,
 * leaving a room, muting/unmuting, publishing, receiving events), and needs
 * to open a new one each time he/she wants to subscribe to a feed from
 * another participant (or a single one in case a 'Multiplexed listener is used).
 * The handle used for a subscription, however, would be logically a "slave"
 * to the master one used for managing the room: this means that it cannot
 * be used, for instance, to unmute in the room, as its only purpose would
 * be to provide a context in which creating the sendonly PeerConnection
 * for the subscription to the active participant.
 * 
 * Rooms to make available are listed in the plugin configuration file.
 * A pre-filled configuration file is provided in \c conf/janus.plugin.videoroom.cfg
 * and includes a demo room for testing. The same plugin is also used
 * dynamically (that is, with rooms created on the fly via API) in the
 * Screen Sharing demo as well.
 * 
 * To add more rooms or modify the existing one, you can use the following
 * syntax:
 * 
 * \verbatim
[<unique room ID>]
description = This is my awesome room
is_private = yes|no (private rooms don't appear when you do a 'list' request)
secret = <optional password needed for manipulating (e.g. destroying) the room>
pin = <optional password needed for joining the room>
publishers = <max number of concurrent senders> (e.g., 6 for a video
             conference or 1 for a webinar)
bitrate = <max video bitrate for senders> (e.g., 128000)
fir_freq = <send a FIR to publishers every fir_freq seconds> (0=disable)
audiocodec = opus|isac32|isac16|pcmu|pcma (audio codec to force on publishers, default=opus)
videocodec = vp8|vp9|h264 (video codec to force on publishers, default=vp8)
record = true|false (whether this room should be recorded, default=false)
rec_dir = <folder where recordings should be stored, when enabled>
\endverbatim
 *
 * Note that recording will work with all codecs except iSAC.
 *
 * \section sfuapi Video Room API
 * 
 * The Video Room API supports several requests, some of which are
 * synchronous and some asynchronous. There are some situations, though,
 * (invalid JSON, invalid request) which will always result in a
 * synchronous error response even for asynchronous requests. 
 * 
 * \c create , \c destroy , \c exists, \c list and \c listparticipants
 * are synchronous requests, which means you'll
 * get a response directly within the context of the transaction.
 * \c create allows you to create a new video room dynamically, as an
 * alternative to using the configuration file; \c destroy removes a
 * video room and destroys it, kicking all the users out as part of the
 * process; \c exists allows you to check whether a specific video room
 * exists; finally, \c list lists all the available rooms, while \c
 * listparticipants lists all the participants of a specific room and
 * their details.
 * 
 * The \c join , \c joinandconfigure , \c configure , \c publish ,
 * \c unpublish , \c start , \c pause , \c switch , \c stop , \c add ,
 * \c remove and \c leave requests instead are all asynchronous, which
 * means you'll get a notification about their success or failure in
 * an event. \c join allows you to join a specific video room, specifying
 * whether that specific PeerConnection will be used for publishing or
 * watching; \c configure can be used to modify some of the participation
 * settings (e.g., bitrate cap); \c joinandconfigure combines the previous
 * two requests in a single one (just for publishers); \c publish can be
 * used to start sending media to broadcast to the other participants,
 * while \c unpublish does the opposite; \c start allows you to start
 * receiving media from a publisher you've subscribed to previously by
 * means of a \c join , while \c pause pauses the delivery of the media;
 * the \c switch request can be used to change the source of the media
 * flowing over a specific PeerConnection (e.g., I was watching Alice,
 * I want to watch Bob now) without having to create a new handle for
 * that; \c stop interrupts a viewer instance; \c add and \c remove
 * are just used when involving "Plan B", and are used to add or remove
 * publishers to be muxed in the single viewer PeerConnection; finally,
 * \c leave allows you to leave a video room for good.
 * 
 * Notice that, in general, all users can create rooms. If you want to
 * limit this functionality, you can configure an admin \c admin_key in
 * the plugin settings. When configured, only "create" requests that
 * include the correct \c admin_key value in an "admin_key" property
 * will succeed, and will be rejected otherwise.
 * 
 * Actual API docs: TBD.
 * 
 * \ingroup plugins
 * \ref plugins
 */

#include "plugin.h"

#include <jansson.h>

#include "../debug.h"
#include "../apierror.h"
#include "../config.h"
#include "../mutex.h"
#include "../rtp.h"
#include "../rtcp.h"
#include "../record.h"
#include "../sdp-utils.h"
#include "../utils.h"
#include <sys/types.h>
#include <sys/socket.h>


/* Plugin information */
#define JANUS_VIDEOROOM_VERSION			7
#define JANUS_VIDEOROOM_VERSION_STRING	"0.0.7"
#define JANUS_VIDEOROOM_DESCRIPTION		"This is a plugin implementing a videoconferencing SFU (Selective Forwarding Unit) for Janus, that is an audio/video router."
#define JANUS_VIDEOROOM_NAME			"JANUS VideoRoom plugin"
#define JANUS_VIDEOROOM_AUTHOR			"Meetecho s.r.l."
#define JANUS_VIDEOROOM_PACKAGE			"janus.plugin.videoroom"

/* Plugin methods */
janus_plugin *create(void);
int janus_videoroom_init(janus_callbacks *callback, const char *config_path);
void janus_videoroom_destroy(void);
int janus_videoroom_get_api_compatibility(void);
int janus_videoroom_get_version(void);
const char *janus_videoroom_get_version_string(void);
const char *janus_videoroom_get_description(void);
const char *janus_videoroom_get_name(void);
const char *janus_videoroom_get_author(void);
const char *janus_videoroom_get_package(void);
void janus_videoroom_create_session(janus_plugin_session *handle, int *error);
struct janus_plugin_result *janus_videoroom_handle_message(janus_plugin_session *handle, char *transaction, json_t *message, json_t *jsep);
void janus_videoroom_setup_media(janus_plugin_session *handle);
void janus_videoroom_incoming_rtp(janus_plugin_session *handle, int video, char *buf, int len);
void janus_videoroom_incoming_rtcp(janus_plugin_session *handle, int video, char *buf, int len);
void janus_videoroom_incoming_data(janus_plugin_session *handle, char *buf, int len);
void janus_videoroom_slow_link(janus_plugin_session *handle, int uplink, int video);
void janus_videoroom_hangup_media(janus_plugin_session *handle);
void janus_videoroom_destroy_session(janus_plugin_session *handle, int *error);
json_t *janus_videoroom_query_session(janus_plugin_session *handle);

/* Plugin setup */
static janus_plugin janus_videoroom_plugin =
	JANUS_PLUGIN_INIT (
		.init = janus_videoroom_init,
		.destroy = janus_videoroom_destroy,

		.get_api_compatibility = janus_videoroom_get_api_compatibility,
		.get_version = janus_videoroom_get_version,
		.get_version_string = janus_videoroom_get_version_string,
		.get_description = janus_videoroom_get_description,
		.get_name = janus_videoroom_get_name,
		.get_author = janus_videoroom_get_author,
		.get_package = janus_videoroom_get_package,
		
		.create_session = janus_videoroom_create_session,
		.handle_message = janus_videoroom_handle_message,
		.setup_media = janus_videoroom_setup_media,
		.incoming_rtp = janus_videoroom_incoming_rtp,
		.incoming_rtcp = janus_videoroom_incoming_rtcp,
		.incoming_data = janus_videoroom_incoming_data,
		.slow_link = janus_videoroom_slow_link,
		.hangup_media = janus_videoroom_hangup_media,
		.destroy_session = janus_videoroom_destroy_session,
		.query_session = janus_videoroom_query_session,
	);

/* Plugin creator */
janus_plugin *create(void) {
	JANUS_LOG(LOG_VERB, "%s created!\n", JANUS_VIDEOROOM_NAME);
	return &janus_videoroom_plugin;
}

/* Parameter validation */
static struct janus_json_parameter request_parameters[] = {
	{"request", JSON_STRING, JANUS_JSON_PARAM_REQUIRED}
};
static struct janus_json_parameter adminkey_parameters[] = {
	{"admin_key", JSON_STRING, JANUS_JSON_PARAM_REQUIRED}
};
static struct janus_json_parameter create_parameters[] = {
	{"room", JSON_INTEGER, JANUS_JSON_PARAM_POSITIVE},
	{"description", JSON_STRING, 0},
	{"is_private", JANUS_JSON_BOOL, 0},
	{"secret", JSON_STRING, 0},
	{"pin", JSON_STRING, 0},
	{"bitrate", JSON_INTEGER, JANUS_JSON_PARAM_POSITIVE},
	{"fir_freq", JSON_INTEGER, JANUS_JSON_PARAM_POSITIVE},
	{"publishers", JSON_INTEGER, JANUS_JSON_PARAM_POSITIVE},
	{"audiocodec", JSON_STRING, 0},
	{"videocodec", JSON_STRING, 0},
	{"record", JANUS_JSON_BOOL, 0},
	{"rec_dir", JSON_STRING, 0},
	{"permanent", JANUS_JSON_BOOL, 0}
};
static struct janus_json_parameter room_parameters[] = {
	{"room", JSON_INTEGER, JANUS_JSON_PARAM_REQUIRED | JANUS_JSON_PARAM_POSITIVE}
};
static struct janus_json_parameter destroy_parameters[] = {
	{"room", JSON_INTEGER, JANUS_JSON_PARAM_REQUIRED | JANUS_JSON_PARAM_POSITIVE},
	{"permanent", JANUS_JSON_BOOL, 0}
};
static struct janus_json_parameter join_parameters[] = {
	{"room", JSON_INTEGER, JANUS_JSON_PARAM_REQUIRED | JANUS_JSON_PARAM_POSITIVE},
	{"ptype", JSON_STRING, JANUS_JSON_PARAM_REQUIRED},
	{"audio", JANUS_JSON_BOOL, 0},
	{"video", JANUS_JSON_BOOL, 0},
	{"bitrate", JSON_INTEGER, JANUS_JSON_PARAM_POSITIVE},
	{"record", JANUS_JSON_BOOL, 0},
	{"filename", JSON_STRING, 0}
};
static struct janus_json_parameter publish_parameters[] = {
	{"audio", JANUS_JSON_BOOL, 0},
	{"video", JANUS_JSON_BOOL, 0},
	{"bitrate", JSON_INTEGER, JANUS_JSON_PARAM_POSITIVE},
	{"record", JANUS_JSON_BOOL, 0},
	{"filename", JSON_STRING, 0}
};
static struct janus_json_parameter rtp_forward_parameters[] = {
	{"room", JSON_INTEGER, JANUS_JSON_PARAM_REQUIRED | JANUS_JSON_PARAM_POSITIVE},
	{"publisher_id", JSON_INTEGER, JANUS_JSON_PARAM_REQUIRED | JANUS_JSON_PARAM_POSITIVE},
	{"vid_port", JSON_INTEGER, JANUS_JSON_PARAM_POSITIVE},
	{"au_port", JSON_INTEGER, JANUS_JSON_PARAM_POSITIVE},
	{"host", JSON_STRING, JANUS_JSON_PARAM_REQUIRED}
};
static struct janus_json_parameter stop_rtp_forward_parameters[] = {
	{"room", JSON_INTEGER, JANUS_JSON_PARAM_REQUIRED | JANUS_JSON_PARAM_POSITIVE},
	{"publisher_id", JSON_INTEGER, JANUS_JSON_PARAM_REQUIRED | JANUS_JSON_PARAM_POSITIVE},
	{"stream_id", JSON_INTEGER, JANUS_JSON_PARAM_REQUIRED | JANUS_JSON_PARAM_POSITIVE}
};
static struct janus_json_parameter publisher_parameters[] = {
	{"id", JSON_INTEGER, JANUS_JSON_PARAM_POSITIVE},
	{"display", JSON_STRING, 0}
};
static struct janus_json_parameter configure_parameters[] = {
	{"audio", JANUS_JSON_BOOL, 0},
	{"video", JANUS_JSON_BOOL, 0},
	{"data", JANUS_JSON_BOOL, 0}
};
static struct janus_json_parameter listener_parameters[] = {
	{"feed", JSON_INTEGER, JANUS_JSON_PARAM_REQUIRED | JANUS_JSON_PARAM_POSITIVE},
	{"audio", JANUS_JSON_BOOL, 0},
	{"video", JANUS_JSON_BOOL, 0},
	{"data", JANUS_JSON_BOOL, 0}
};
static struct janus_json_parameter feeds_parameters[] = {
	{"feeds", JSON_ARRAY, JANUS_JSON_PARAM_NONEMPTY}
};

/* Static configuration instance */
static janus_config *config = NULL;
static const char *config_folder = NULL;
static janus_mutex config_mutex;

/* Useful stuff */
static volatile gint initialized = 0, stopping = 0;
static janus_callbacks *gateway = NULL;
static GThread *handler_thread;
static GThread *watchdog;
static void *janus_videoroom_handler(void *data);
static void janus_videoroom_relay_rtp_packet(gpointer data, gpointer user_data);
static void janus_videoroom_relay_data_packet(gpointer data, gpointer user_data);

typedef enum janus_videoroom_p_type {
	janus_videoroom_p_type_none = 0,
	janus_videoroom_p_type_subscriber,			/* Generic listener/subscriber */
	janus_videoroom_p_type_subscriber_muxed,	/* Multiplexed listener/subscriber */
	janus_videoroom_p_type_publisher,			/* Participant/publisher */
} janus_videoroom_p_type;

typedef struct janus_videoroom_message {
	janus_plugin_session *handle;
	char *transaction;
	json_t *message;
	json_t *jsep;
} janus_videoroom_message;
static GAsyncQueue *messages = NULL;
static janus_videoroom_message exit_message;

static void janus_videoroom_message_free(janus_videoroom_message *msg) {
	if(!msg || msg == &exit_message)
		return;

	msg->handle = NULL;

	g_free(msg->transaction);
	msg->transaction = NULL;
	if(msg->message)
		json_decref(msg->message);
	msg->message = NULL;
	if(msg->jsep)
		json_decref(msg->jsep);
	msg->jsep = NULL;

	g_free(msg);
}

typedef enum janus_videoroom_audiocodec {
	JANUS_VIDEOROOM_OPUS,		/* Publishers will have to use OPUS 	*/
	JANUS_VIDEOROOM_ISAC_32K,	/* Publishers will have to use ISAC 32K */
	JANUS_VIDEOROOM_ISAC_16K,	/* Publishers will have to use ISAC 16K */
	JANUS_VIDEOROOM_PCMU,		/* Publishers will have to use PCMU 8K 	*/
	JANUS_VIDEOROOM_PCMA		/* Publishers will have to use PCMA 8K 	*/
} janus_videoroom_audiocodec;
static const char *janus_videoroom_audiocodec_name(janus_videoroom_audiocodec acodec) {
	switch(acodec) {
		case JANUS_VIDEOROOM_OPUS:
			return "opus";
		case JANUS_VIDEOROOM_ISAC_32K:
			return "isac32";
		case JANUS_VIDEOROOM_ISAC_16K:
			return "isac16";
		case JANUS_VIDEOROOM_PCMU:
			return "pcmu";
		case JANUS_VIDEOROOM_PCMA:
			return "pcma";
		default:
			/* Shouldn't happen */
			return "opus";
	}
}

typedef enum janus_videoroom_videocodec {
	JANUS_VIDEOROOM_VP8,	/* Publishers will have to use VP8 */
	JANUS_VIDEOROOM_VP9,	/* Publishers will have to use VP9 */
	JANUS_VIDEOROOM_H264	/* Publishers will have to use H264 */
} janus_videoroom_videocodec;
static const char *janus_videoroom_videocodec_name(janus_videoroom_videocodec vcodec) {
	switch(vcodec) {
		case JANUS_VIDEOROOM_VP8:
			return "vp8";
		case JANUS_VIDEOROOM_VP9:
			return "vp9";
		case JANUS_VIDEOROOM_H264:
			return "h264";
		default:
			/* Shouldn't happen */
			return "vp8";
	}
}

typedef struct janus_videoroom {
	guint64 room_id;			/* Unique room ID */
	gchar *room_name;			/* Room description */
	gchar *room_secret;			/* Secret needed to manipulate (e.g., destroy) this room */
	gchar *room_pin;			/* Password needed to join this room, if any */
	gboolean is_private;		/* Whether this room is 'private' (as in hidden) or not */
	int max_publishers;			/* Maximum number of concurrent publishers */
	uint64_t bitrate;			/* Global bitrate limit */
	uint16_t fir_freq;			/* Regular FIR frequency (0=disabled) */
	janus_videoroom_audiocodec acodec;	/* Audio codec to force on publishers*/
	janus_videoroom_videocodec vcodec;	/* Video codec to force on publishers*/
	gboolean record;			/* Whether the feeds from publishers in this room should be recorded */
	char *rec_dir;				/* Where to save the recordings of this room, if enabled */
	gint64 destroyed;			/* Value to flag the room for destruction, done lazily */
	GHashTable *participants;	/* Map of potential publishers (we get listeners from them) */
	janus_mutex participants_mutex;/* Mutex to protect room properties */
} janus_videoroom;
static GHashTable *rooms;
static janus_mutex rooms_mutex;
static GList *old_rooms;
static char *admin_key = NULL;
static void janus_videoroom_free(janus_videoroom *room);

typedef struct janus_videoroom_session {
	janus_plugin_session *handle;
	janus_videoroom_p_type participant_type;
	gpointer participant;
	gboolean started;
	gboolean stopping;
	volatile gint hangingup;
	gint64 destroyed;	/* Time at which this session was marked as destroyed */
} janus_videoroom_session;
static GHashTable *sessions;
static GList *old_sessions;
static janus_mutex sessions_mutex;

/* a host whose ports gets streamed rtp packets of the corresponding type. */
typedef struct rtp_forwarder {
	int is_video;
	struct sockaddr_in serv_addr;
} rtp_forwarder;

typedef struct janus_videoroom_participant {
	janus_videoroom_session *session;
	janus_videoroom *room;	/* Room */
	guint64 user_id;	/* Unique ID in the room */
	gchar *display;	/* Display name (just for fun) */
	gchar *sdp;			/* The SDP this publisher negotiated, if any */
	gboolean audio, video, data;		/* Whether audio, video and/or data is going to be sent by this publisher */
	guint32 audio_pt;		/* Audio payload type (Opus) */
	guint32 video_pt;		/* Video payload type (depends on room configuration) */
	guint32 audio_ssrc;		/* Audio SSRC of this publisher */
	guint32 video_ssrc;		/* Video SSRC of this publisher */
	gboolean audio_active;
	gboolean video_active;
	gboolean firefox;	/* We send Firefox users a different kind of FIR */
	uint64_t bitrate;
	gint64 remb_startup;/* Incremental changes on REMB to reach the target at startup */
	gint64 remb_latest;	/* Time of latest sent REMB (to avoid flooding) */
	gint64 fir_latest;	/* Time of latest sent FIR (to avoid flooding) */
	gint fir_seq;		/* FIR sequence number */
	gboolean recording_active;	/* Whether this publisher has to be recorded or not */
	gchar *recording_base;	/* Base name for the recording (e.g., /path/to/filename, will generate /path/to/filename-audio.mjr and/or /path/to/filename-video.mjr */
	janus_recorder *arc;	/* The Janus recorder instance for this publisher's audio, if enabled */
	janus_recorder *vrc;	/* The Janus recorder instance for this publisher's video, if enabled */
	janus_mutex rec_mutex;	/* Mutex to protect the recorders from race conditions */
	GSList *listeners;
	janus_mutex listeners_mutex;
	GHashTable *rtp_forwarders;
	janus_mutex rtp_forwarders_mutex;
	int udp_sock; /* The udp socket on which to forward rtp packets */
} janus_videoroom_participant;
static void janus_videoroom_participant_free(janus_videoroom_participant *p);
static void janus_rtp_forwarder_free_helper(gpointer data);
static guint32 janus_rtp_forwarder_add_helper(janus_videoroom_participant *p, const gchar* host, int port, int is_video);
typedef struct janus_videoroom_listener_context {
	/* Needed to fix seq and ts in case of publisher switching */
	uint32_t a_last_ssrc, a_last_ts, a_base_ts, a_base_ts_prev,
			v_last_ssrc, v_last_ts, v_base_ts, v_base_ts_prev;
	uint16_t a_last_seq, a_base_seq, a_base_seq_prev,
			v_last_seq, v_base_seq, v_base_seq_prev;
} janus_videoroom_listener_context;

typedef struct janus_videoroom_listener {
	janus_videoroom_session *session;
	janus_videoroom *room;	/* Room */
	janus_videoroom_participant *feed;	/* Participant this listener is subscribed to */
	janus_videoroom_listener_context context;	/* Needed in case there are publisher switches on this listener */
	gboolean audio, video, data;		/* Whether audio, video and/or data must be sent to this publisher */
	struct janus_videoroom_listener_muxed *parent;	/* Overall subscriber, if this is a sub-listener in a Multiplexed one */
	gboolean paused;
} janus_videoroom_listener;
static void janus_videoroom_listener_free(janus_videoroom_listener *l);

typedef struct janus_videoroom_listener_muxed {
	janus_videoroom_session *session;
	janus_videoroom *room;	/* Room */
	GSList *listeners;	/* List of listeners (as a Multiplexed listener can be subscribed to more publishers at the same time) */
	janus_mutex listeners_mutex;
} janus_videoroom_listener_muxed;
static void janus_videoroom_muxed_listener_free(janus_videoroom_listener_muxed *l);

typedef struct janus_videoroom_rtp_relay_packet {
	rtp_header *data;
	gint length;
	gint is_video;
	uint32_t timestamp;
	uint16_t seq_number;
} janus_videoroom_rtp_relay_packet;

/* SDP offer/answer templates */
#define OPUS_PT	111
#define ISAC32_PT	104
#define ISAC16_PT	103
#define PCMU_PT	0
#define PCMA_PT	8
#define VP8_PT		100
#define VP9_PT		101
#define H264_PT	107
#define sdp_template \
		"v=0\r\n" \
		"o=- %"SCNu64" %"SCNu64" IN IP4 127.0.0.1\r\n"	/* We need current time here */ \
		"s=%s\r\n"							/* Video room name */ \
		"t=0 0\r\n" \
		"%s%s%s"				/* Audio, video and/or data channel m-lines */
#define sdp_a_template_opus \
		"m=audio 1 RTP/SAVPF %d\r\n"		/* Opus payload type */ \
		"c=IN IP4 1.1.1.1\r\n" \
		"a=%s\r\n"							/* Media direction */ \
		"a=rtpmap:%d opus/48000/2\r\n"		/* Opus payload type */
#define sdp_a_template_isac32 \
		"m=audio 1 RTP/SAVPF %d\r\n"		/* ISAC32_PT payload type */ \
		"c=IN IP4 1.1.1.1\r\n" \
		"a=%s\r\n"							/* Media direction */ \
		"a=rtpmap:%d ISAC/32000\r\n"		/* ISAC32_PT payload type */
#define sdp_a_template_isac16 \
		"m=audio 1 RTP/SAVPF %d\r\n"		/* ISAC16_PT payload type */ \
		"c=IN IP4 1.1.1.1\r\n" \
		"a=%s\r\n"							/* Media direction */ \
		"a=rtpmap:%d ISAC/16000\r\n"		/* ISAC16_PT payload type */
#define sdp_a_template_pcmu \
		"m=audio 1 RTP/SAVPF %d\r\n"		/* PCMU_PT payload type */ \
		"c=IN IP4 1.1.1.1\r\n" \
		"a=%s\r\n"							/* Media direction */ \
		"a=rtpmap:%d PCMU/8000\r\n"		    /* PCMU_PT payload type */
#define sdp_a_template_pcma \
		"m=audio 1 RTP/SAVPF %d\r\n"		/* PCMA_PT payload type */ \
		"c=IN IP4 1.1.1.1\r\n" \
		"a=%s\r\n"							/* Media direction */ \
		"a=rtpmap:%d PCMA/8000\r\n"		    /* PCMA_PT payload type */
#define sdp_v_template_vp8 \
		"m=video 1 RTP/SAVPF %d\r\n"		/* VP8 payload type */ \
		"c=IN IP4 1.1.1.1\r\n" \
		"b=AS:%d\r\n"						/* Bandwidth */ \
		"a=%s\r\n"							/* Media direction */ \
		"a=rtpmap:%d VP8/90000\r\n"			/* VP8 payload type */ \
		"a=rtcp-fb:%d ccm fir\r\n"			/* VP8 payload type */ \
		"a=rtcp-fb:%d nack\r\n"				/* VP8 payload type */ \
		"a=rtcp-fb:%d nack pli\r\n"			/* VP8 payload type */ \
		"a=rtcp-fb:%d goog-remb\r\n"		/* VP8 payload type */
#define sdp_v_template_vp9 \
		"m=video 1 RTP/SAVPF %d\r\n"		/* VP9 payload type */ \
		"c=IN IP4 1.1.1.1\r\n" \
		"b=AS:%d\r\n"						/* Bandwidth */ \
		"a=%s\r\n"							/* Media direction */ \
		"a=rtpmap:%d VP9/90000\r\n"			/* VP9 payload type */ \
		"a=rtcp-fb:%d ccm fir\r\n"			/* VP9 payload type */ \
		"a=rtcp-fb:%d nack\r\n"				/* VP9 payload type */ \
		"a=rtcp-fb:%d nack pli\r\n"			/* VP9 payload type */ \
		"a=rtcp-fb:%d goog-remb\r\n"		/* VP9 payload type */
#define sdp_v_template_h264 \
		"m=video 1 RTP/SAVPF %d\r\n"		/* H264 payload type */ \
		"c=IN IP4 1.1.1.1\r\n" \
		"b=AS:%d\r\n"						/* Bandwidth */ \
		"a=%s\r\n"							/* Media direction */ \
		"a=rtpmap:%d H264/90000\r\n"		/* H264 payload type */ \
		"a=fmtp:%d profile-level-id=42e01f;packetization-mode=1\r\n" \
		"a=rtcp-fb:%d ccm fir\r\n"			/* H264 payload type */ \
		"a=rtcp-fb:%d nack\r\n"				/* H264 payload type */ \
		"a=rtcp-fb:%d nack pli\r\n"			/* H264 payload type */ \
		"a=rtcp-fb:%d goog-remb\r\n"		/* H264 payload type */
#ifdef HAVE_SCTP
#define sdp_d_template \
		"m=application 1 DTLS/SCTP 5000\r\n" \
		"c=IN IP4 1.1.1.1\r\n" \
		"a=sctpmap:5000 webrtc-datachannel 16\r\n"
#else
#define sdp_d_template \
		"m=application 0 DTLS/SCTP 0\r\n" \
		"c=IN IP4 1.1.1.1\r\n"
#endif


/* Error codes */
#define JANUS_VIDEOROOM_ERROR_UNKNOWN_ERROR		499
#define JANUS_VIDEOROOM_ERROR_NO_MESSAGE		421
#define JANUS_VIDEOROOM_ERROR_INVALID_JSON		422
#define JANUS_VIDEOROOM_ERROR_INVALID_REQUEST	423
#define JANUS_VIDEOROOM_ERROR_JOIN_FIRST		424
#define JANUS_VIDEOROOM_ERROR_ALREADY_JOINED	425
#define JANUS_VIDEOROOM_ERROR_NO_SUCH_ROOM		426
#define JANUS_VIDEOROOM_ERROR_ROOM_EXISTS		427
#define JANUS_VIDEOROOM_ERROR_NO_SUCH_FEED		428
#define JANUS_VIDEOROOM_ERROR_MISSING_ELEMENT	429
#define JANUS_VIDEOROOM_ERROR_INVALID_ELEMENT	430
#define JANUS_VIDEOROOM_ERROR_INVALID_SDP_TYPE	431
#define JANUS_VIDEOROOM_ERROR_PUBLISHERS_FULL	432
#define JANUS_VIDEOROOM_ERROR_UNAUTHORIZED		433
#define JANUS_VIDEOROOM_ERROR_ALREADY_PUBLISHED	434
#define JANUS_VIDEOROOM_ERROR_NOT_PUBLISHED		435
#define JANUS_VIDEOROOM_ERROR_ID_EXISTS			436
#define JANUS_VIDEOROOM_ERROR_INVALID_SDP		437


/* Multiplexing helpers */
int janus_videoroom_muxed_subscribe(janus_videoroom_listener_muxed *muxed_listener, GList *feeds, char *transaction);
int janus_videoroom_muxed_unsubscribe(janus_videoroom_listener_muxed *muxed_listener, GList *feeds, char *transaction);
int janus_videoroom_muxed_offer(janus_videoroom_listener_muxed *muxed_listener, char *transaction, json_t *event);

static guint32 janus_rtp_forwarder_add_helper(janus_videoroom_participant *p, const gchar* host, int port, int is_video) {
	if(!p || !host) {
		return 0;
	}
	rtp_forwarder *forward = g_malloc0(sizeof(rtp_forwarder));
	forward->is_video = is_video;
	forward->serv_addr.sin_family = AF_INET;
	inet_pton(AF_INET, host, &(forward->serv_addr.sin_addr));
	forward->serv_addr.sin_port = htons(port);
	janus_mutex_lock(&p->rtp_forwarders_mutex);
	guint32 stream_id = janus_random_uint32();
	while(g_hash_table_lookup(p->rtp_forwarders, GUINT_TO_POINTER(stream_id)) != NULL) {
		stream_id = janus_random_uint32();
	}
	g_hash_table_insert(p->rtp_forwarders, GUINT_TO_POINTER(stream_id), forward);
	janus_mutex_unlock(&p->rtp_forwarders_mutex);
	JANUS_LOG(LOG_VERB, "Added %s rtp_forward to participant %"SCNu64" host: %s:%d stream_id: %"SCNu32"\n", is_video ? "video":"audio", p->user_id, host, port, stream_id);
	return stream_id;
}


/* Convenience function for freeing a session */
static void session_free(gpointer data) {
	if(data) {
		janus_videoroom_session* session = (janus_videoroom_session*)data;
		switch(session->participant_type) {
		case janus_videoroom_p_type_publisher: 
			janus_videoroom_participant_free(session->participant);
			break;   
		case janus_videoroom_p_type_subscriber:
			janus_videoroom_listener_free(session->participant);
			break;
		case janus_videoroom_p_type_subscriber_muxed:
			janus_videoroom_muxed_listener_free(session->participant);
			break;
		default:
			break;
		}
		session->handle = NULL;
		g_free(session);
		session = NULL;
	}
}

static void janus_rtp_forwarder_free_helper(gpointer data) {
	if(data) {
		rtp_forwarder* forward = (rtp_forwarder*)data;
		if(forward) {
			g_free(forward);
			forward = NULL;
		}
	}
}

/* Convenience wrapper function for session_free that corresponds to GHRFunc() format for hash table cleanup */
static gboolean session_hash_table_remove(gpointer key, gpointer value, gpointer not_used) {
	if(value) {
		session_free(value);
	}
	return TRUE;
}

/* VideoRoom watchdog/garbage collector (sort of) */
void *janus_videoroom_watchdog(void *data);
void *janus_videoroom_watchdog(void *data) {
	JANUS_LOG(LOG_INFO, "VideoRoom watchdog started\n");
	gint64 now = 0, room_now = 0;
	while(g_atomic_int_get(&initialized) && !g_atomic_int_get(&stopping)) {
		janus_mutex_lock(&sessions_mutex);
		/* Iterate on all the participants/listeners and check if we need to remove any of them */
		now = janus_get_monotonic_time();
		if(old_sessions != NULL) {
			GList *sl = old_sessions;
			JANUS_LOG(LOG_HUGE, "Checking %d old VideoRoom sessions...\n", g_list_length(old_sessions));
			while(sl) {
				janus_videoroom_session *session = (janus_videoroom_session *)sl->data;
				/* If we are stopping, their is no point to continue to iterate */
				if(!initialized || stopping) {
					break;
				}
				if(!session) {
					sl = sl->next;
					continue;
				}
				if(now-session->destroyed >= 5*G_USEC_PER_SEC) {
					/* We're lazy and actually get rid of the stuff only after a few seconds */
					JANUS_LOG(LOG_VERB, "Freeing old VideoRoom session\n");
					GList *rm = sl->next;
					old_sessions = g_list_delete_link(old_sessions, sl);
					sl = rm;
					g_hash_table_steal(sessions, session->handle);
					session_free(session);
					continue;
				}
				sl = sl->next;
			}
		}
		janus_mutex_unlock(&sessions_mutex);
		janus_mutex_lock(&rooms_mutex);
		if(old_rooms != NULL) {
			GList *rl = old_rooms;
			room_now = janus_get_monotonic_time();
			while(rl) {
				janus_videoroom* room = (janus_videoroom*)rl->data;
				if(!initialized || stopping){
					break;
				}
				if(!room) {
					rl = rl->next;
					continue;
				}
				if(room_now - room->destroyed >= 5*G_USEC_PER_SEC) {
					GList *rm = rl->next;
					old_rooms = g_list_delete_link(old_rooms, rl);
					rl = rm;
					g_hash_table_remove(rooms, &room->room_id);
					continue;
				}
				rl = rl->next;
			}
		}
		janus_mutex_unlock(&rooms_mutex);
		g_usleep(500000);
	}
	JANUS_LOG(LOG_INFO, "VideoRoom watchdog stopped\n");
	return NULL;
}


/* Plugin implementation */
int janus_videoroom_init(janus_callbacks *callback, const char *config_path) {
	if(g_atomic_int_get(&stopping)) {
		/* Still stopping from before */
		return -1;
	}
	if(callback == NULL || config_path == NULL) {
		/* Invalid arguments */
		return -1;
	}

	/* Read configuration */
	char filename[255];
	g_snprintf(filename, 255, "%s/%s.cfg", config_path, JANUS_VIDEOROOM_PACKAGE);
	JANUS_LOG(LOG_VERB, "Configuration file: %s\n", filename);
	config = janus_config_parse(filename);
	config_folder = config_path;
	if(config != NULL)
		janus_config_print(config);
	janus_mutex_init(&config_mutex);

	rooms = g_hash_table_new_full(g_int64_hash, g_int64_equal,
		(GDestroyNotify)g_free, (GDestroyNotify) janus_videoroom_free);
	janus_mutex_init(&rooms_mutex);
	sessions = g_hash_table_new(NULL, NULL);
	janus_mutex_init(&sessions_mutex);

	messages = g_async_queue_new_full((GDestroyNotify) janus_videoroom_message_free);

	/* This is the callback we'll need to invoke to contact the gateway */
	gateway = callback;

	/* Parse configuration to populate the rooms list */
	if(config != NULL) {
		/* Any admin key to limit who can "create"? */
		janus_config_item *key = janus_config_get_item_drilldown(config, "general", "admin_key");
		if(key != NULL && key->value != NULL)
			admin_key = g_strdup(key->value);
		/* Iterate on all rooms */
		GList *cl = janus_config_get_categories(config);
		while(cl != NULL) {
			janus_config_category *cat = (janus_config_category *)cl->data;
			if(cat->name == NULL || !strcasecmp(cat->name, "general")) {
				cl = cl->next;
				continue;
			}
			JANUS_LOG(LOG_VERB, "Adding video room '%s'\n", cat->name);
			janus_config_item *desc = janus_config_get_item(cat, "description");
			janus_config_item *priv = janus_config_get_item(cat, "is_private");
			janus_config_item *secret = janus_config_get_item(cat, "secret");
			janus_config_item *pin = janus_config_get_item(cat, "pin");
			janus_config_item *bitrate = janus_config_get_item(cat, "bitrate");
			janus_config_item *maxp = janus_config_get_item(cat, "publishers");
			janus_config_item *firfreq = janus_config_get_item(cat, "fir_freq");
			janus_config_item *audiocodec = janus_config_get_item(cat, "audiocodec");
			janus_config_item *videocodec = janus_config_get_item(cat, "videocodec");
			janus_config_item *record = janus_config_get_item(cat, "record");
			janus_config_item *rec_dir = janus_config_get_item(cat, "rec_dir");
			/* Create the video room */
			janus_videoroom *videoroom = g_malloc0(sizeof(janus_videoroom));
			videoroom->room_id = atol(cat->name);
			char *description = NULL;
			if(desc != NULL && desc->value != NULL && strlen(desc->value) > 0)
				description = g_strdup(desc->value);
			else
				description = g_strdup(cat->name);
			videoroom->room_name = description;
			if(secret != NULL && secret->value != NULL) {
				videoroom->room_secret = g_strdup(secret->value);
			}
			if(pin != NULL && pin->value != NULL) {
				videoroom->room_pin = g_strdup(pin->value);
			}
			videoroom->is_private = priv && priv->value && janus_is_true(priv->value);
			videoroom->max_publishers = 3;	/* FIXME How should we choose a default? */
			if(maxp != NULL && maxp->value != NULL)
				videoroom->max_publishers = atol(maxp->value);
			if(videoroom->max_publishers < 0)
				videoroom->max_publishers = 3;	/* FIXME How should we choose a default? */
			videoroom->bitrate = 0;
			if(bitrate != NULL && bitrate->value != NULL)
				videoroom->bitrate = atol(bitrate->value);
			if(videoroom->bitrate > 0 && videoroom->bitrate < 64000)
				videoroom->bitrate = 64000;	/* Don't go below 64k */
			videoroom->fir_freq = 0;
			if(firfreq != NULL && firfreq->value != NULL)
				videoroom->fir_freq = atol(firfreq->value);
			videoroom->acodec = JANUS_VIDEOROOM_OPUS;
			if(audiocodec && audiocodec->value) {
				if(!strcasecmp(audiocodec->value, "opus"))
					videoroom->acodec = JANUS_VIDEOROOM_OPUS;
				else if(!strcasecmp(audiocodec->value, "isac32"))
					videoroom->acodec = JANUS_VIDEOROOM_ISAC_32K;
				else if(!strcasecmp(audiocodec->value, "isac16"))
					videoroom->acodec = JANUS_VIDEOROOM_ISAC_16K;
				else if(!strcasecmp(audiocodec->value, "pcmu"))
					videoroom->acodec = JANUS_VIDEOROOM_PCMU;
				else if(!strcasecmp(audiocodec->value, "pcma"))
					videoroom->acodec = JANUS_VIDEOROOM_PCMA;
				else {
					JANUS_LOG(LOG_WARN, "Unsupported audio codec '%s', falling back to OPUS\n", audiocodec->value);
					videoroom->acodec = JANUS_VIDEOROOM_OPUS;
				}
			}
			videoroom->vcodec = JANUS_VIDEOROOM_VP8;
			if(videocodec && videocodec->value) {
				if(!strcasecmp(videocodec->value, "vp8"))
					videoroom->vcodec = JANUS_VIDEOROOM_VP8;
				else if(!strcasecmp(videocodec->value, "vp9"))
					videoroom->vcodec = JANUS_VIDEOROOM_VP9;
				else if(!strcasecmp(videocodec->value, "h264"))
					videoroom->vcodec = JANUS_VIDEOROOM_H264;
				else {
					JANUS_LOG(LOG_WARN, "Unsupported video codec '%s', falling back to VP8\n", videocodec->value);
					videoroom->vcodec = JANUS_VIDEOROOM_VP8;
				}
			}
			if(record && record->value) {
				videoroom->record = janus_is_true(record->value);
			}
			if(rec_dir && rec_dir->value) {
				videoroom->rec_dir = g_strdup(rec_dir->value);
			}
			videoroom->destroyed = 0;
			janus_mutex_init(&videoroom->participants_mutex);
			videoroom->participants = g_hash_table_new_full(g_int64_hash, g_int64_equal, (GDestroyNotify)g_free, NULL);
			janus_mutex_lock(&rooms_mutex);
			g_hash_table_insert(rooms, janus_uint64_dup(videoroom->room_id), videoroom);
			janus_mutex_unlock(&rooms_mutex);
			JANUS_LOG(LOG_VERB, "Created videoroom: %"SCNu64" (%s, %s, %s/%s codecs, secret: %s, pin: %s)\n",
				videoroom->room_id, videoroom->room_name,
				videoroom->is_private ? "private" : "public",
				janus_videoroom_audiocodec_name(videoroom->acodec),
				janus_videoroom_videocodec_name(videoroom->vcodec),
				videoroom->room_secret ? videoroom->room_secret : "no secret",
				videoroom->room_pin ? videoroom->room_pin : "no pin");
			if(videoroom->record) {
				JANUS_LOG(LOG_VERB, "  -- Room is going to be recorded in %s\n", videoroom->rec_dir ? videoroom->rec_dir : "the current folder");
			}
			cl = cl->next;
		}
		/* Done: we keep the configuration file open in case we get a "create" or "destroy" with permanent=true */
	}

	/* Show available rooms */
	janus_mutex_lock(&rooms_mutex);
	GHashTableIter iter;
	gpointer value;
	g_hash_table_iter_init(&iter, rooms);
	while (g_hash_table_iter_next(&iter, NULL, &value)) {
		janus_videoroom *vr = value;
		JANUS_LOG(LOG_VERB, "  ::: [%"SCNu64"][%s] %"SCNu64", max %d publishers, FIR frequency of %d seconds, %s audio codec, %s video codec\n",
			vr->room_id, vr->room_name, vr->bitrate, vr->max_publishers, vr->fir_freq,
			janus_videoroom_audiocodec_name(vr->acodec), janus_videoroom_videocodec_name(vr->vcodec));
	}
	janus_mutex_unlock(&rooms_mutex);

	g_atomic_int_set(&initialized, 1);

	GError *error = NULL;
	/* Start the sessions watchdog */
	watchdog = g_thread_try_new("videoroom watchdog", &janus_videoroom_watchdog, NULL, &error);
	if(error != NULL) {
		g_atomic_int_set(&initialized, 0);
		JANUS_LOG(LOG_ERR, "Got error %d (%s) trying to launch the VideoRoom watchdog thread...\n", error->code, error->message ? error->message : "??");
		janus_config_destroy(config);
		return -1;
	}
	/* Launch the thread that will handle incoming messages */
	handler_thread = g_thread_try_new("videoroom handler", janus_videoroom_handler, NULL, &error);
	if(error != NULL) {
		g_atomic_int_set(&initialized, 0);
		JANUS_LOG(LOG_ERR, "Got error %d (%s) trying to launch the VideoRoom handler thread...\n", error->code, error->message ? error->message : "??");
		janus_config_destroy(config);
		return -1;
	}
	JANUS_LOG(LOG_INFO, "%s initialized!\n", JANUS_VIDEOROOM_NAME);
	return 0;
}

void janus_videoroom_destroy(void) {
	if(!g_atomic_int_get(&initialized))
		return;
	g_atomic_int_set(&stopping, 1);

	g_async_queue_push(messages, &exit_message);
	if(handler_thread != NULL) {
		g_thread_join(handler_thread);
		handler_thread = NULL;
	}
	if(watchdog != NULL) {
		g_thread_join(watchdog);
		watchdog = NULL;
	}

	/* FIXME We should destroy the sessions cleanly */
	janus_mutex_lock(&sessions_mutex);
	g_hash_table_foreach_remove(sessions, (GHRFunc)session_hash_table_remove, NULL);
	g_hash_table_destroy(sessions);
	sessions = NULL;
	janus_mutex_unlock(&sessions_mutex);

	janus_mutex_lock(&rooms_mutex);

	g_hash_table_destroy(rooms);
	rooms = NULL;
	janus_mutex_unlock(&rooms_mutex);
	janus_mutex_destroy(&rooms_mutex);

	g_async_queue_unref(messages);
	messages = NULL;

	janus_config_destroy(config);
	g_free(admin_key);

	g_atomic_int_set(&initialized, 0);
	g_atomic_int_set(&stopping, 0);
	JANUS_LOG(LOG_INFO, "%s destroyed!\n", JANUS_VIDEOROOM_NAME);
}

int janus_videoroom_get_api_compatibility(void) {
	/* Important! This is what your plugin MUST always return: don't lie here or bad things will happen */
	return JANUS_PLUGIN_API_VERSION;
}

int janus_videoroom_get_version(void) {
	return JANUS_VIDEOROOM_VERSION;
}

const char *janus_videoroom_get_version_string(void) {
	return JANUS_VIDEOROOM_VERSION_STRING;
}

const char *janus_videoroom_get_description(void) {
	return JANUS_VIDEOROOM_DESCRIPTION;
}

const char *janus_videoroom_get_name(void) {
	return JANUS_VIDEOROOM_NAME;
}

const char *janus_videoroom_get_author(void) {
	return JANUS_VIDEOROOM_AUTHOR;
}

const char *janus_videoroom_get_package(void) {
	return JANUS_VIDEOROOM_PACKAGE;
}

void janus_videoroom_create_session(janus_plugin_session *handle, int *error) {
	if(g_atomic_int_get(&stopping) || !g_atomic_int_get(&initialized)) {
		*error = -1;
		return;
	}	
	janus_videoroom_session *session = (janus_videoroom_session *)g_malloc0(sizeof(janus_videoroom_session));
	session->handle = handle;
	session->participant_type = janus_videoroom_p_type_none;
	session->participant = NULL;
	session->destroyed = 0;
	g_atomic_int_set(&session->hangingup, 0);
	handle->plugin_handle = session;
	janus_mutex_lock(&sessions_mutex);
	g_hash_table_insert(sessions, handle, session);
	janus_mutex_unlock(&sessions_mutex);

	return;
}

static void janus_videoroom_notify_participants(janus_videoroom_participant *participant, json_t *msg) {
	/* participant->room->participants_mutex has to be locked. */
	GHashTableIter iter;
	gpointer value;
	g_hash_table_iter_init(&iter, participant->room->participants);
	while (!participant->room->destroyed && g_hash_table_iter_next(&iter, NULL, &value)) {
		janus_videoroom_participant *p = value;
		if(p && p->session && p != participant) {
			JANUS_LOG(LOG_VERB, "Notifying participant %"SCNu64" (%s)\n", p->user_id, p->display ? p->display : "??");
			int ret = gateway->push_event(p->session->handle, &janus_videoroom_plugin, NULL, msg, NULL);
			JANUS_LOG(LOG_VERB, "  >> %d (%s)\n", ret, janus_get_api_error(ret));
		}
	}
}

static void janus_videoroom_leave_or_unpublish(janus_videoroom_participant *participant, gboolean is_leaving) {
	json_t *event = json_object();
	json_object_set_new(event, "videoroom", json_string("event"));
	json_object_set_new(event, "room", json_integer(participant->room->room_id));
	json_object_set_new(event, is_leaving ? "leaving" : "unpublished", json_integer(participant->user_id));
	/* we need to check if the room still exists, may have been destroyed already */
	if(participant->room) {
		if(!participant->room->destroyed) {
			janus_mutex_lock(&participant->room->participants_mutex);
			janus_videoroom_notify_participants(participant, event);
			if(is_leaving) {
				g_hash_table_remove(participant->room->participants, &participant->user_id);
			}
			janus_mutex_unlock(&participant->room->participants_mutex);
		}
	}
	json_decref(event);
}

void janus_videoroom_destroy_session(janus_plugin_session *handle, int *error) {
	if(g_atomic_int_get(&stopping) || !g_atomic_int_get(&initialized)) {
		*error = -1;
		return;
	}	
	janus_videoroom_session *session = (janus_videoroom_session *)handle->plugin_handle; 
	if(!session) {
		JANUS_LOG(LOG_ERR, "No VideoRoom session associated with this handle...\n");
		*error = -2;
		return;
	}
	if(session->destroyed) {
		JANUS_LOG(LOG_WARN, "VideoRoom session already marked as destroyed...\n");
		return;
	}
	JANUS_LOG(LOG_VERB, "Removing VideoRoom session...\n");
	/* Cleaning up and removing the session is done in a lazy way */
	janus_mutex_lock(&sessions_mutex);
	if(!session->destroyed) {
		/* Any related WebRTC PeerConnection is not available anymore either */
		janus_videoroom_hangup_media(handle);
		session->destroyed = janus_get_monotonic_time();
		old_sessions = g_list_append(old_sessions, session);
		if(session->participant_type == janus_videoroom_p_type_publisher) {
			/* Get rid of publisher */
			janus_videoroom_participant *participant = (janus_videoroom_participant *)session->participant;
			participant->audio = FALSE;
			participant->video = FALSE;
			participant->data = FALSE;
			participant->audio_active = FALSE;
			participant->video_active = FALSE;
			participant->recording_active = FALSE;
			if(participant->recording_base)
				g_free(participant->recording_base);
			participant->recording_base = NULL;
			janus_videoroom_leave_or_unpublish(participant, TRUE);
		} else if(session->participant_type == janus_videoroom_p_type_subscriber) {
			/* Detaching this listener from its publisher is already done by hangup_media */
		} else if(session->participant_type == janus_videoroom_p_type_subscriber_muxed) {
			/* Detaching this listener from its publishers is already done by hangup_media */
		}
	}
	janus_mutex_unlock(&sessions_mutex);

	return;
}

json_t *janus_videoroom_query_session(janus_plugin_session *handle) {
	if(g_atomic_int_get(&stopping) || !g_atomic_int_get(&initialized)) {
		return NULL;
	}	
	janus_videoroom_session *session = (janus_videoroom_session *)handle->plugin_handle;
	if(!session) {
		JANUS_LOG(LOG_ERR, "No session associated with this handle...\n");
		return NULL;
	}
	/* Show the participant/room info, if any */
	json_t *info = json_object();
	if(session->participant) {
		if(session->participant_type == janus_videoroom_p_type_none) {
			json_object_set_new(info, "type", json_string("none"));
		} else if(session->participant_type == janus_videoroom_p_type_publisher) {
			json_object_set_new(info, "type", json_string("publisher"));
			janus_videoroom_participant *participant = (janus_videoroom_participant *)session->participant;
			if(participant) {
				janus_videoroom *room = participant->room; 
				json_object_set_new(info, "room", room ? json_integer(room->room_id) : NULL);
				json_object_set_new(info, "id", json_integer(participant->user_id));
				if(participant->display)
					json_object_set_new(info, "display", json_string(participant->display));
				if(participant->listeners)
					json_object_set_new(info, "viewers", json_integer(g_slist_length(participant->listeners)));
				json_t *media = json_object();
				json_object_set_new(media, "audio", json_integer(participant->audio));
				json_object_set_new(media, "video", json_integer(participant->video));
				json_object_set_new(media, "data", json_integer(participant->data));
				json_object_set_new(info, "media", media);
				json_object_set_new(info, "bitrate", json_integer(participant->bitrate));
				if(participant->arc || participant->vrc) {
					json_t *recording = json_object();
					if(participant->arc && participant->arc->filename)
						json_object_set_new(recording, "audio", json_string(participant->arc->filename));
					if(participant->vrc && participant->vrc->filename)
						json_object_set_new(recording, "video", json_string(participant->vrc->filename));
					json_object_set_new(info, "recording", recording);
				}
			}
		} else if(session->participant_type == janus_videoroom_p_type_subscriber) {
			json_object_set_new(info, "type", json_string("listener"));
			janus_videoroom_listener *participant = (janus_videoroom_listener *)session->participant;
			if(participant) {
				janus_videoroom_participant *feed = (janus_videoroom_participant *)participant->feed;
				if(feed) {
					janus_videoroom *room = feed->room; 
					json_object_set_new(info, "room", room ? json_integer(room->room_id) : NULL);
					json_object_set_new(info, "feed_id", json_integer(feed->user_id));
					if(feed->display)
						json_object_set_new(info, "feed_display", json_string(feed->display));
				}
				json_t *media = json_object();
				json_object_set_new(media, "audio", json_integer(participant->audio));
				json_object_set_new(media, "video", json_integer(participant->video));
				json_object_set_new(media, "data", json_integer(participant->data));
				json_object_set_new(info, "media", media);
			}
		} else if(session->participant_type == janus_videoroom_p_type_subscriber_muxed) {
			json_object_set_new(info, "type", json_string("muxed-listener"));
			/* TODO */
		}
	}
	json_object_set_new(info, "destroyed", json_integer(session->destroyed));
	return info;
}

static int janus_videoroom_access_room(json_t *root, gboolean check_secret, gboolean check_pin, janus_videoroom **videoroom, char *error_cause, int error_cause_size) {
	/* rooms_mutex has to be locked */
	int error_code = 0;
	json_t *room = json_object_get(root, "room");
	guint64 room_id = json_integer_value(room);
	*videoroom = g_hash_table_lookup(rooms, &room_id);
	if(*videoroom == NULL) {
		JANUS_LOG(LOG_ERR, "No such room (%"SCNu64")\n", room_id);
		error_code = JANUS_VIDEOROOM_ERROR_NO_SUCH_ROOM;
		if(error_cause)
			g_snprintf(error_cause, error_cause_size, "No such room (%"SCNu64")", room_id);
		return error_code;
	}
	if((*videoroom)->destroyed) {
		JANUS_LOG(LOG_ERR, "No such room (%"SCNu64")\n", room_id);
		error_code = JANUS_VIDEOROOM_ERROR_NO_SUCH_ROOM;
		if(error_cause)
			g_snprintf(error_cause, error_cause_size, "No such room (%"SCNu64")", room_id);
		return error_code;
	}
	if(check_secret) {
		char error_cause2[100];
		JANUS_CHECK_SECRET((*videoroom)->room_secret, root, "secret", error_code, error_cause2,
			JANUS_VIDEOROOM_ERROR_MISSING_ELEMENT, JANUS_VIDEOROOM_ERROR_INVALID_ELEMENT, JANUS_VIDEOROOM_ERROR_UNAUTHORIZED);
		if(error_code != 0) {
			g_strlcpy(error_cause, error_cause2, error_cause_size);
			return error_code;
		}
	}
	if(check_pin) {
		char error_cause2[100];
		JANUS_CHECK_SECRET((*videoroom)->room_pin, root, "pin", error_code, error_cause2,
			JANUS_VIDEOROOM_ERROR_MISSING_ELEMENT, JANUS_VIDEOROOM_ERROR_INVALID_ELEMENT, JANUS_VIDEOROOM_ERROR_UNAUTHORIZED);
		if(error_code != 0) {
			g_strlcpy(error_cause, error_cause2, error_cause_size);
			return error_code;
		}
	}
	return 0;
}

struct janus_plugin_result *janus_videoroom_handle_message(janus_plugin_session *handle, char *transaction, json_t *message, json_t *jsep) {
	if(g_atomic_int_get(&stopping) || !g_atomic_int_get(&initialized))
		return janus_plugin_result_new(JANUS_PLUGIN_ERROR, g_atomic_int_get(&stopping) ? "Shutting down" : "Plugin not initialized", NULL);
	
	/* Pre-parse the message */
	int error_code = 0;
	char error_cause[512];
	json_t *root = message;
	json_t *response = NULL;

	if(message == NULL) {
		JANUS_LOG(LOG_ERR, "No message??\n");
		error_code = JANUS_VIDEOROOM_ERROR_NO_MESSAGE;
		g_snprintf(error_cause, 512, "%s", "No message??");
		goto plugin_response;
	}

	janus_videoroom_session *session = (janus_videoroom_session *)handle->plugin_handle;	
	if(!session) {
		JANUS_LOG(LOG_ERR, "No session associated with this handle...\n");
		error_code = JANUS_VIDEOROOM_ERROR_UNKNOWN_ERROR;
		g_snprintf(error_cause, 512, "%s", "session associated with this handle...");
		goto plugin_response;
	}
	if(session->destroyed) {
		JANUS_LOG(LOG_ERR, "Session has already been marked as destroyed...\n");
		error_code = JANUS_VIDEOROOM_ERROR_UNKNOWN_ERROR;
		g_snprintf(error_cause, 512, "%s", "Session has already been marked as destroyed...");
		goto plugin_response;
	}
	if(!json_is_object(root)) {
		JANUS_LOG(LOG_ERR, "JSON error: not an object\n");
		error_code = JANUS_VIDEOROOM_ERROR_INVALID_JSON;
		g_snprintf(error_cause, 512, "JSON error: not an object");
		goto plugin_response;
	}
	/* Get the request first */
	JANUS_VALIDATE_JSON_OBJECT(root, request_parameters,
		error_code, error_cause, TRUE,
		JANUS_VIDEOROOM_ERROR_MISSING_ELEMENT, JANUS_VIDEOROOM_ERROR_INVALID_ELEMENT);
	if(error_code != 0)
		goto plugin_response;
	json_t *request = json_object_get(root, "request");
	/* Some requests ('create', 'destroy', 'exists', 'list') can be handled synchronously */
	const char *request_text = json_string_value(request);
	if(!strcasecmp(request_text, "create")) {
		/* Create a new videoroom */
		JANUS_LOG(LOG_VERB, "Creating a new videoroom\n");
		JANUS_VALIDATE_JSON_OBJECT(root, create_parameters,
			error_code, error_cause, TRUE,
			JANUS_VIDEOROOM_ERROR_MISSING_ELEMENT, JANUS_VIDEOROOM_ERROR_INVALID_ELEMENT);
		if(error_code != 0)
			goto plugin_response;
		if(admin_key != NULL) {
			/* An admin key was specified: make sure it was provided, and that it's valid */
			JANUS_VALIDATE_JSON_OBJECT(root, adminkey_parameters,
				error_code, error_cause, TRUE,
				JANUS_VIDEOROOM_ERROR_MISSING_ELEMENT, JANUS_VIDEOROOM_ERROR_INVALID_ELEMENT);
			if(error_code != 0)
				goto plugin_response;
			JANUS_CHECK_SECRET(admin_key, root, "admin_key", error_code, error_cause,
				JANUS_VIDEOROOM_ERROR_MISSING_ELEMENT, JANUS_VIDEOROOM_ERROR_INVALID_ELEMENT, JANUS_VIDEOROOM_ERROR_UNAUTHORIZED);
			if(error_code != 0)
				goto plugin_response;
		}
		json_t *desc = json_object_get(root, "description");
		json_t *is_private = json_object_get(root, "is_private");
		json_t *secret = json_object_get(root, "secret");
		json_t *pin = json_object_get(root, "pin");
		json_t *bitrate = json_object_get(root, "bitrate");
		json_t *fir_freq = json_object_get(root, "fir_freq");
		json_t *publishers = json_object_get(root, "publishers");
		json_t *audiocodec = json_object_get(root, "audiocodec");
		if(audiocodec) {
			const char *audiocodec_value = json_string_value(audiocodec);
			if(!strcasecmp(audiocodec_value, "opus") && !strcasecmp(audiocodec_value, "isac32") && !strcasecmp(audiocodec_value, "isac16") && !strcasecmp(audiocodec_value, "pcmu") && !strcasecmp(audiocodec_value, "pcma")) {
				JANUS_LOG(LOG_ERR, "Invalid element (audiocodec can only be opus, isac32, isac16, pcmu, or pcma)\n");
				error_code = JANUS_VIDEOROOM_ERROR_INVALID_ELEMENT;
				g_snprintf(error_cause, 512, "Invalid element (audiocodec can only be opus, isac32, isac16, pcmu, or pcma)");
				goto plugin_response;
			}
		}
		json_t *videocodec = json_object_get(root, "videocodec");
		if(videocodec) {
			const char *videocodec_value = json_string_value(videocodec);
			if(!strcasecmp(videocodec_value, "vp8") && !strcasecmp(videocodec_value, "vp9") && !strcasecmp(videocodec_value, "h264")) {
				JANUS_LOG(LOG_ERR, "Invalid element (videocodec can only be vp8, vp9 or h264)\n");
				error_code = JANUS_VIDEOROOM_ERROR_INVALID_ELEMENT;
				g_snprintf(error_cause, 512, "Invalid element (videocodec can only be vp8, vp9 or h264)");
				goto plugin_response;
			}
		}
		json_t *record = json_object_get(root, "record");
		json_t *rec_dir = json_object_get(root, "rec_dir");
		json_t *permanent = json_object_get(root, "permanent");
		gboolean save = permanent ? json_is_true(permanent) : FALSE;
		if(save && config == NULL) {
			JANUS_LOG(LOG_ERR, "No configuration file, can't create permanent room\n");
			error_code = JANUS_VIDEOROOM_ERROR_UNKNOWN_ERROR;
			g_snprintf(error_cause, 512, "No configuration file, can't create permanent room");
			goto plugin_response;
		}
		guint64 room_id = 0;
		json_t *room = json_object_get(root, "room");
		if(room) {
			room_id = json_integer_value(room);
			if(room_id == 0) {
				JANUS_LOG(LOG_WARN, "Desired room ID is 0, which is not allowed... picking random ID instead\n");
			}
		}
		janus_mutex_lock(&rooms_mutex);
		if(room_id > 0) {
			/* Let's make sure the room doesn't exist already */
			if(g_hash_table_lookup(rooms, &room_id) != NULL) {
				/* It does... */
				janus_mutex_unlock(&rooms_mutex);
				JANUS_LOG(LOG_ERR, "Room %"SCNu64" already exists!\n", room_id);
				error_code = JANUS_VIDEOROOM_ERROR_ROOM_EXISTS;
				g_snprintf(error_cause, 512, "Room %"SCNu64" already exists", room_id);
				goto plugin_response;
			}
		}
		/* Create the room */
		janus_videoroom *videoroom = g_malloc0(sizeof(janus_videoroom));
		/* Generate a random ID */
		if(room_id == 0) {
			while(room_id == 0) {
				room_id = janus_random_uint64();
				if(g_hash_table_lookup(rooms, &room_id) != NULL) {
					/* Room ID already taken, try another one */
					room_id = 0;
				}
			}
		}
		videoroom->room_id = room_id;
		char *description = NULL;
		if(desc != NULL && strlen(json_string_value(desc)) > 0) {
			description = g_strdup(json_string_value(desc));
		} else {
			char roomname[255];
			g_snprintf(roomname, 255, "Room %"SCNu64"", videoroom->room_id);
			description = g_strdup(roomname);
		}
		videoroom->room_name = description;
		videoroom->is_private = is_private ? json_is_true(is_private) : FALSE;
		if(secret)
			videoroom->room_secret = g_strdup(json_string_value(secret));
		if(pin)
			videoroom->room_pin = g_strdup(json_string_value(pin));
		videoroom->max_publishers = 3;	/* FIXME How should we choose a default? */
		if(publishers)
			videoroom->max_publishers = json_integer_value(publishers);
		if(videoroom->max_publishers < 0)
			videoroom->max_publishers = 3;	/* FIXME How should we choose a default? */
		videoroom->bitrate = 0;
		if(bitrate)
			videoroom->bitrate = json_integer_value(bitrate);
		if(videoroom->bitrate > 0 && videoroom->bitrate < 64000)
			videoroom->bitrate = 64000;	/* Don't go below 64k */
		videoroom->fir_freq = 0;
		if(fir_freq)
			videoroom->fir_freq = json_integer_value(fir_freq);
		videoroom->acodec = JANUS_VIDEOROOM_OPUS;
		if(audiocodec) {
			const char *audiocodec_value = json_string_value(audiocodec);
			if(!strcasecmp(audiocodec_value, "opus"))
				videoroom->acodec = JANUS_VIDEOROOM_OPUS;
			else if(!strcasecmp(audiocodec_value, "isac32"))
				videoroom->acodec = JANUS_VIDEOROOM_ISAC_32K;
			else if(!strcasecmp(audiocodec_value, "isac16"))
				videoroom->acodec = JANUS_VIDEOROOM_ISAC_16K;
			else if(!strcasecmp(audiocodec_value, "pcmu"))
				videoroom->acodec = JANUS_VIDEOROOM_PCMU;
			else if(!strcasecmp(audiocodec_value, "pcma"))
				videoroom->acodec = JANUS_VIDEOROOM_PCMA;
			else {
				JANUS_LOG(LOG_WARN, "Unsupported audio codec '%s', falling back to OPUS\n", audiocodec_value);
				videoroom->acodec = JANUS_VIDEOROOM_OPUS;
			}
		}
		videoroom->vcodec = JANUS_VIDEOROOM_VP8;
		if(videocodec) {
			const char *videocodec_value = json_string_value(videocodec);
			if(!strcasecmp(videocodec_value, "vp8"))
				videoroom->vcodec = JANUS_VIDEOROOM_VP8;
			else if(!strcasecmp(videocodec_value, "vp9"))
				videoroom->vcodec = JANUS_VIDEOROOM_VP9;
			else if(!strcasecmp(videocodec_value, "h264"))
				videoroom->vcodec = JANUS_VIDEOROOM_H264;
			else {
				JANUS_LOG(LOG_WARN, "Unsupported video codec '%s', falling back to VP8\n", videocodec_value);
				videoroom->vcodec = JANUS_VIDEOROOM_VP8;
			}
		}
		if(record) {
			videoroom->record = json_is_true(record);
		}
		if(rec_dir) {
			videoroom->rec_dir = g_strdup(json_string_value(rec_dir));
		}
		videoroom->destroyed = 0;
		janus_mutex_init(&videoroom->participants_mutex);
		videoroom->participants = g_hash_table_new_full(g_int64_hash, g_int64_equal, (GDestroyNotify)g_free, NULL);
		JANUS_LOG(LOG_VERB, "Created videoroom: %"SCNu64" (%s, %s, %s/%s codecs, secret: %s, pin: %s)\n",
			videoroom->room_id, videoroom->room_name,
			videoroom->is_private ? "private" : "public",
			janus_videoroom_audiocodec_name(videoroom->acodec),
			janus_videoroom_videocodec_name(videoroom->vcodec),
			videoroom->room_secret ? videoroom->room_secret : "no secret",
			videoroom->room_pin ? videoroom->room_pin : "no pin");
		if(videoroom->record) {
			JANUS_LOG(LOG_VERB, "  -- Room is going to be recorded in %s\n", videoroom->rec_dir ? videoroom->rec_dir : "the current folder");
		}
		if(save) {
			/* This room is permanent: save to the configuration file too
			 * FIXME: We should check if anything fails... */
			JANUS_LOG(LOG_VERB, "Saving room %"SCNu64" permanently in config file\n", videoroom->room_id);
			janus_mutex_lock(&config_mutex);
			char cat[BUFSIZ], value[BUFSIZ];
			/* The room ID is the category */
			g_snprintf(cat, BUFSIZ, "%"SCNu64, videoroom->room_id);
			janus_config_add_category(config, cat);
			/* Now for the values */
			janus_config_add_item(config, cat, "description", videoroom->room_name);
			if(videoroom->is_private)
				janus_config_add_item(config, cat, "is_private", "yes");
			g_snprintf(value, BUFSIZ, "%"SCNu64, videoroom->bitrate);
			janus_config_add_item(config, cat, "bitrate", value);
			g_snprintf(value, BUFSIZ, "%d", videoroom->max_publishers);
			janus_config_add_item(config, cat, "publishers", value);
			if(videoroom->fir_freq) {
				g_snprintf(value, BUFSIZ, "%"SCNu16, videoroom->fir_freq);
				janus_config_add_item(config, cat, "fir_freq", value);
			}
			janus_config_add_item(config, cat, "audiocodec", janus_videoroom_audiocodec_name(videoroom->acodec));
			janus_config_add_item(config, cat, "videocodec", janus_videoroom_videocodec_name(videoroom->vcodec));
			if(videoroom->room_secret)
				janus_config_add_item(config, cat, "secret", videoroom->room_secret);
			if(videoroom->room_pin)
				janus_config_add_item(config, cat, "pin", videoroom->room_pin);
			if(videoroom->record)
				janus_config_add_item(config, cat, "record", "yes");
			if(videoroom->rec_dir)
				janus_config_add_item(config, cat, "rec_dir", videoroom->rec_dir);
			/* Save modified configuration */
			janus_config_save(config, config_folder, JANUS_VIDEOROOM_PACKAGE);
			janus_mutex_unlock(&config_mutex);
		}
		/* Show updated rooms list */
		GHashTableIter iter;
		gpointer value;
		g_hash_table_insert(rooms, janus_uint64_dup(videoroom->room_id), videoroom);
		g_hash_table_iter_init(&iter, rooms);
		while (g_hash_table_iter_next(&iter, NULL, &value)) {
			janus_videoroom *vr = value;
			JANUS_LOG(LOG_VERB, "  ::: [%"SCNu64"][%s] %"SCNu64", max %d publishers, FIR frequency of %d seconds\n", vr->room_id, vr->room_name, vr->bitrate, vr->max_publishers, vr->fir_freq);
		}
		janus_mutex_unlock(&rooms_mutex);
		/* Send info back */
		response = json_object();
		json_object_set_new(response, "videoroom", json_string("created"));
		json_object_set_new(response, "room", json_integer(videoroom->room_id));
		goto plugin_response;
	} else if(!strcasecmp(request_text, "destroy")) {
		JANUS_LOG(LOG_VERB, "Attempt to destroy an existing videoroom room\n");
		JANUS_VALIDATE_JSON_OBJECT(root, destroy_parameters,
			error_code, error_cause, TRUE,
			JANUS_VIDEOROOM_ERROR_MISSING_ELEMENT, JANUS_VIDEOROOM_ERROR_INVALID_ELEMENT);
		if(error_code != 0)
			goto plugin_response;
		json_t *room = json_object_get(root, "room");
		json_t *permanent = json_object_get(root, "permanent");
		gboolean save = permanent ? json_is_true(permanent) : FALSE;
		if(save && config == NULL) {
			JANUS_LOG(LOG_ERR, "No configuration file, can't destroy room permanently\n");
			error_code = JANUS_VIDEOROOM_ERROR_UNKNOWN_ERROR;
			g_snprintf(error_cause, 512, "No configuration file, can't destroy room permanently");
			goto plugin_response;
		}
		guint64 room_id = json_integer_value(room);
		janus_mutex_lock(&rooms_mutex);
		janus_videoroom *videoroom = NULL;
		error_code = janus_videoroom_access_room(root, TRUE, FALSE, &videoroom, error_cause, sizeof(error_cause));
		if(error_code != 0) {
			janus_mutex_unlock(&rooms_mutex);
			goto plugin_response;
		}
		/* Notify all participants that the fun is over, and that they'll be kicked */
		JANUS_LOG(LOG_VERB, "Notifying all participants\n");
		json_t *destroyed = json_object();
		json_object_set_new(destroyed, "videoroom", json_string("destroyed"));
		json_object_set_new(destroyed, "room", json_integer(videoroom->room_id));
		GHashTableIter iter;
		gpointer value;
		/* Remove room lazily*/
		videoroom->destroyed = janus_get_monotonic_time();
		old_rooms = g_list_append(old_rooms, videoroom);
		janus_mutex_lock(&videoroom->participants_mutex);
		g_hash_table_iter_init(&iter, videoroom->participants);
		while (g_hash_table_iter_next(&iter, NULL, &value)) {
			janus_videoroom_participant *p = value;
			if(p && p->session) {
				/* Notify the user we're going to destroy the room... */
				int ret = gateway->push_event(p->session->handle, &janus_videoroom_plugin, NULL, destroyed, NULL);
				JANUS_LOG(LOG_VERB, "  >> %d (%s)\n", ret, janus_get_api_error(ret));
				/* ... and then ask the core to remove the handle */
				gateway->end_session(p->session->handle);
			}
		}
		json_decref(destroyed);
		janus_mutex_unlock(&videoroom->participants_mutex);
		janus_mutex_unlock(&rooms_mutex);
		if(save) {
			/* This change is permanent: save to the configuration file too
			 * FIXME: We should check if anything fails... */
			JANUS_LOG(LOG_VERB, "Destroying room %"SCNu64" permanently in config file\n", room_id);
			janus_mutex_lock(&config_mutex);
			char cat[BUFSIZ];
			/* The room ID is the category */
			g_snprintf(cat, BUFSIZ, "%"SCNu64, room_id);
			janus_config_remove_category(config, cat);
			/* Save modified configuration */
			janus_config_save(config, config_folder, JANUS_VIDEOROOM_PACKAGE);
			janus_mutex_unlock(&config_mutex);
		}
		/* Done */
		response = json_object();
		json_object_set_new(response, "videoroom", json_string("destroyed"));
		json_object_set_new(response, "room", json_integer(room_id));
		goto plugin_response;
	} else if(!strcasecmp(request_text, "list")) {
		/* List all rooms (but private ones) and their details (except for the secret, of course...) */
		json_t *list = json_array();
		JANUS_LOG(LOG_VERB, "Getting the list of video rooms\n");
		janus_mutex_lock(&rooms_mutex);
		GHashTableIter iter;
		gpointer value;
		g_hash_table_iter_init(&iter, rooms);
		while(g_hash_table_iter_next(&iter, NULL, &value)) {
			janus_videoroom *room = value;
			if(!room)
				continue;
			if(room->is_private) {
				/* Skip private room */
				JANUS_LOG(LOG_VERB, "Skipping private room '%s'\n", room->room_name);
				continue;
			}
			if(!room->destroyed) {
				json_t *rl = json_object();
				json_object_set_new(rl, "room", json_integer(room->room_id));
				json_object_set_new(rl, "description", json_string(room->room_name));
				json_object_set_new(rl, "max_publishers", json_integer(room->max_publishers));
				json_object_set_new(rl, "bitrate", json_integer(room->bitrate));
				json_object_set_new(rl, "fir_freq", json_integer(room->fir_freq));
				json_object_set_new(rl, "audiocodec", json_string(janus_videoroom_audiocodec_name(room->acodec)));
				json_object_set_new(rl, "videocodec", json_string(janus_videoroom_videocodec_name(room->vcodec)));
				json_object_set_new(rl, "record", room->record ? json_true() : json_false());
				json_object_set_new(rl, "rec_dir", json_string(room->rec_dir));
				/* TODO: Should we list participants as well? or should there be a separate API call on a specific room for this? */
				json_object_set_new(rl, "num_participants", json_integer(g_hash_table_size(room->participants)));
				json_array_append_new(list, rl);
			}
		}
		janus_mutex_unlock(&rooms_mutex);
		response = json_object();
		json_object_set_new(response, "videoroom", json_string("success"));
		json_object_set_new(response, "list", list);
		goto plugin_response;
	} else if(!strcasecmp(request_text, "rtp_forward")) {
		JANUS_VALIDATE_JSON_OBJECT(root, rtp_forward_parameters,
			error_code, error_cause, TRUE,
			JANUS_VIDEOROOM_ERROR_MISSING_ELEMENT, JANUS_VIDEOROOM_ERROR_INVALID_ELEMENT);
		if(error_code != 0)
			goto plugin_response;
		json_t *room = json_object_get(root, "room");
		json_t *pub_id = json_object_get(root, "publisher_id");
		int video_port = -1;
		int audio_port = -1;
		json_t *vid_port = json_object_get(root, "video_port");
		if(vid_port) {
			video_port = json_integer_value(vid_port);
		}
		json_t *au_port = json_object_get(root, "audio_port");
		if(au_port) {
			audio_port = json_integer_value(au_port);
		}
		json_t *json_host = json_object_get(root, "host");
		
		guint64 room_id = json_integer_value(room);
		guint64 publisher_id = json_integer_value(pub_id);
		const gchar* host = json_string_value(json_host);
		janus_mutex_lock(&rooms_mutex);
		janus_videoroom *videoroom = NULL;
		error_code = janus_videoroom_access_room(root, TRUE, FALSE, &videoroom, error_cause, sizeof(error_cause));
		janus_mutex_unlock(&rooms_mutex);
		if(error_code != 0)
			goto plugin_response;
		janus_mutex_lock(&videoroom->participants_mutex);
		janus_videoroom_participant* publisher = g_hash_table_lookup(videoroom->participants, &publisher_id);
		if(publisher == NULL) {
			janus_mutex_unlock(&videoroom->participants_mutex);
			JANUS_LOG(LOG_ERR, "No such publisher (%"SCNu64")\n", publisher_id);
			error_code = JANUS_VIDEOROOM_ERROR_NO_SUCH_FEED;
			g_snprintf(error_cause, 512, "No such feed (%"SCNu64")", publisher_id);
			goto plugin_response;
		}
		if(publisher->udp_sock <= 0) {
			publisher->udp_sock = socket(AF_INET, SOCK_DGRAM, IPPROTO_UDP);
			if(publisher->udp_sock <= 0) {
				janus_mutex_unlock(&videoroom->participants_mutex);
				JANUS_LOG(LOG_ERR, "Could not open UDP socket for rtp stream for publisher (%"SCNu64")\n", publisher_id);
				error_code = JANUS_VIDEOROOM_ERROR_UNKNOWN_ERROR;
				g_snprintf(error_cause, 512, "Could not open UDP socket for rtp stream");
				goto plugin_response;
			}
		}
		guint32 audio_handle = 0;
		guint32 video_handle = 0;
		if(audio_port > 0) {
			audio_handle = janus_rtp_forwarder_add_helper(publisher, host, audio_port, 0);
		}
		if(video_port > 0) {
			video_handle = janus_rtp_forwarder_add_helper(publisher, host, video_port, 1);
		}
		janus_mutex_unlock(&videoroom->participants_mutex);
		response = json_object();
		json_t* rtp_stream = json_object();
		if(audio_handle > 0) {
			json_object_set_new(rtp_stream, "audio_stream_id", json_integer(audio_handle));
			json_object_set_new(rtp_stream, "audio", json_integer(audio_port));
		}
		if(video_handle > 0) {
			/* Send a FIR to the new RTP forward publisher */
			char buf[20];
			memset(buf, 0, 20);
			janus_rtcp_fir((char *)&buf, 20, &publisher->fir_seq);
			JANUS_LOG(LOG_VERB, "New RTP forward publisher, sending FIR to %"SCNu64" (%s)\n", publisher->user_id, publisher->display ? publisher->display : "??");
			gateway->relay_rtcp(publisher->session->handle, 1, buf, 20);
			/* Send a PLI too, just in case... */
			memset(buf, 0, 12);
			janus_rtcp_pli((char *)&buf, 12);
			JANUS_LOG(LOG_VERB, "New RTP forward publisher, sending PLI to %"SCNu64" (%s)\n", publisher->user_id, publisher->display ? publisher->display : "??");
			gateway->relay_rtcp(publisher->session->handle, 1, buf, 12);
			/* Done */
			json_object_set_new(rtp_stream, "video_stream_id", json_integer(video_handle));
			json_object_set_new(rtp_stream, "video", json_integer(video_port));
		}
		json_object_set_new(rtp_stream, "host", json_string(host));
		json_object_set_new(response, "publisher_id", json_integer(publisher_id));
		json_object_set_new(response, "rtp_stream", rtp_stream);
		json_object_set_new(response, "room", json_integer(room_id));
		json_object_set_new(response, "videoroom", json_string("rtp_forward"));
		goto plugin_response;
	} else if(!strcasecmp(request_text, "stop_rtp_forward")) {
		JANUS_VALIDATE_JSON_OBJECT(root, stop_rtp_forward_parameters,
			error_code, error_cause, TRUE,
			JANUS_VIDEOROOM_ERROR_MISSING_ELEMENT, JANUS_VIDEOROOM_ERROR_INVALID_ELEMENT);
		if(error_code != 0)
			goto plugin_response;
		json_t *room = json_object_get(root, "room");
		json_t *pub_id = json_object_get(root, "publisher_id");
		json_t *id = json_object_get(root, "stream_id");

		guint64 room_id = json_integer_value(room);
		guint64 publisher_id = json_integer_value(pub_id);
		guint32 stream_id = json_integer_value(id);
		janus_mutex_lock(&rooms_mutex);
		janus_videoroom *videoroom = NULL;
		error_code = janus_videoroom_access_room(root, TRUE, FALSE, &videoroom, error_cause, sizeof(error_cause));
		janus_mutex_unlock(&rooms_mutex);
		if(error_code != 0)
			goto plugin_response;
		janus_mutex_lock(&videoroom->participants_mutex);
		janus_videoroom_participant *publisher = g_hash_table_lookup(videoroom->participants, &publisher_id);
		if(publisher == NULL) {
			janus_mutex_unlock(&videoroom->participants_mutex);
			JANUS_LOG(LOG_ERR, "No such publisher (%"SCNu64")\n", publisher_id);
			error_code = JANUS_VIDEOROOM_ERROR_NO_SUCH_FEED;
			g_snprintf(error_cause, 512, "No such feed (%"SCNu64")", publisher_id);
			goto plugin_response;
		}
		janus_mutex_lock(&publisher->rtp_forwarders_mutex);
		if(g_hash_table_lookup(publisher->rtp_forwarders, GUINT_TO_POINTER(stream_id)) == NULL) {
			janus_mutex_unlock(&publisher->rtp_forwarders_mutex);
			janus_mutex_unlock(&videoroom->participants_mutex);
			JANUS_LOG(LOG_ERR, "No such stream (%"SCNu32")\n", stream_id);
			error_code = JANUS_VIDEOROOM_ERROR_NO_SUCH_FEED;
			g_snprintf(error_cause, 512, "No such stream (%"SCNu32")", stream_id);
			goto plugin_response;
		}
		g_hash_table_remove(publisher->rtp_forwarders, GUINT_TO_POINTER(stream_id));
		janus_mutex_unlock(&publisher->rtp_forwarders_mutex);
		janus_mutex_unlock(&videoroom->participants_mutex);
		response = json_object();
		json_object_set_new(response, "videoroom", json_string("stop_rtp_forward"));
		json_object_set_new(response, "room", json_integer(room_id));
		json_object_set_new(response, "publisher_id", json_integer(publisher_id));
		json_object_set_new(response, "stream_id", json_integer(stream_id));
		goto plugin_response;
	} else if(!strcasecmp(request_text, "exists")) {
		/* Check whether a given room exists or not, returns true/false */	
		JANUS_VALIDATE_JSON_OBJECT(root, room_parameters,
			error_code, error_cause, TRUE,
			JANUS_VIDEOROOM_ERROR_MISSING_ELEMENT, JANUS_VIDEOROOM_ERROR_INVALID_ELEMENT);
		if(error_code != 0)
			goto plugin_response;
		json_t *room = json_object_get(root, "room");
		guint64 room_id = json_integer_value(room);
		janus_mutex_lock(&rooms_mutex);
		gboolean room_exists = g_hash_table_contains(rooms, &room_id);
		janus_mutex_unlock(&rooms_mutex);
		response = json_object();
		json_object_set_new(response, "videoroom", json_string("success"));
		json_object_set_new(response, "room", json_integer(room_id));
		json_object_set_new(response, "exists", room_exists ? json_true() : json_false());
		goto plugin_response;
	} else if(!strcasecmp(request_text, "listparticipants")) {
		/* List all participants in a room, specifying whether they're publishers or just attendees */	
		JANUS_VALIDATE_JSON_OBJECT(root, room_parameters,
			error_code, error_cause, TRUE,
			JANUS_VIDEOROOM_ERROR_MISSING_ELEMENT, JANUS_VIDEOROOM_ERROR_INVALID_ELEMENT);
		if(error_code != 0)
			goto plugin_response;
		json_t *room = json_object_get(root, "room");
		guint64 room_id = json_integer_value(room);
		janus_mutex_lock(&rooms_mutex);
		janus_videoroom *videoroom = NULL;
		error_code = janus_videoroom_access_room(root, FALSE, FALSE, &videoroom, error_cause, sizeof(error_cause));
		janus_mutex_unlock(&rooms_mutex);
		if(error_code != 0)
			goto plugin_response;
		/* Return a list of all participants (whether they're publishing or not) */
		json_t *list = json_array();
		GHashTableIter iter;
		gpointer value;
		janus_mutex_lock(&videoroom->participants_mutex);
		g_hash_table_iter_init(&iter, videoroom->participants);
		while (!videoroom->destroyed && g_hash_table_iter_next(&iter, NULL, &value)) {
			janus_videoroom_participant *p = value;
			json_t *pl = json_object();
			json_object_set_new(pl, "id", json_integer(p->user_id));
			if(p->display)
				json_object_set_new(pl, "display", json_string(p->display));
			json_object_set_new(pl, "publisher", (p->sdp && p->session->started) ? json_true() : json_false());
			json_array_append_new(list, pl);
		}
		janus_mutex_unlock(&videoroom->participants_mutex);
		response = json_object();
		json_object_set_new(response, "videoroom", json_string("participants"));
		json_object_set_new(response, "room", json_integer(room_id));
		json_object_set_new(response, "participants", list);
		goto plugin_response;
	} else if(!strcasecmp(request_text, "listforwarders")) {
		/* List all forwarders in a room */	
		JANUS_VALIDATE_JSON_OBJECT(root, room_parameters,
			error_code, error_cause, TRUE,
			JANUS_VIDEOROOM_ERROR_MISSING_ELEMENT, JANUS_VIDEOROOM_ERROR_INVALID_ELEMENT);
		if(error_code != 0)
			goto plugin_response;
		json_t *room = json_object_get(root, "room");
		guint64 room_id = json_integer_value(room);
		janus_mutex_lock(&rooms_mutex);
		janus_videoroom *videoroom = g_hash_table_lookup(rooms, &room_id);
		if(videoroom == NULL) {
			JANUS_LOG(LOG_ERR, "No such room (%"SCNu64")\n", room_id);
			error_code = JANUS_VIDEOROOM_ERROR_NO_SUCH_ROOM;
			g_snprintf(error_cause, 512, "No such room (%"SCNu64")", room_id);
			janus_mutex_unlock(&rooms_mutex);
			goto plugin_response;
		}
		if(videoroom->destroyed) {
			JANUS_LOG(LOG_ERR, "No such room (%"SCNu64")\n", room_id);
			error_code = JANUS_VIDEOROOM_ERROR_NO_SUCH_ROOM;
			g_snprintf(error_cause, 512, "No such room (%"SCNu64")", room_id);
			janus_mutex_unlock(&rooms_mutex);
			goto plugin_response;
		}
		/* A secret may be required for this action */
		JANUS_CHECK_SECRET(videoroom->room_secret, root, "secret", error_code, error_cause,
			JANUS_VIDEOROOM_ERROR_MISSING_ELEMENT, JANUS_VIDEOROOM_ERROR_INVALID_ELEMENT, JANUS_VIDEOROOM_ERROR_UNAUTHORIZED);
		if(error_code != 0) {
			janus_mutex_unlock(&rooms_mutex);
			goto plugin_response;
		}
		/* Return a list of all forwarders */
		json_t *list = json_array();
		GHashTableIter iter;
		gpointer value;
		janus_mutex_lock(&videoroom->participants_mutex);
		g_hash_table_iter_init(&iter, videoroom->participants);
		while (!videoroom->destroyed && g_hash_table_iter_next(&iter, NULL, &value)) {
			janus_videoroom_participant *p = value;
			if(g_hash_table_size(p->rtp_forwarders) == 0)
				continue;
			json_t *pl = json_object();
			json_object_set_new(pl, "publisher_id", json_integer(p->user_id));
			if(p->display)
				json_object_set_new(pl, "display", json_string(p->display));
			json_t *flist = json_array();
			GHashTableIter iter_f;
			gpointer key_f, value_f;			
			g_hash_table_iter_init(&iter_f, p->rtp_forwarders);
			janus_mutex_lock(&p->rtp_forwarders_mutex);
			while(g_hash_table_iter_next(&iter_f, &key_f, &value_f)) {				
				json_t *fl = json_object();
				guint32 rpk = GPOINTER_TO_UINT(key_f);
				rtp_forwarder *rpv = value_f;
				json_object_set_new(fl, "ip" , json_string(inet_ntoa(rpv->serv_addr.sin_addr)));
				if(rpv->is_video > 0) {
					json_object_set_new(fl, "video_stream_id" , json_integer(rpk));
					json_object_set_new(fl, "port" , json_integer(ntohs(rpv->serv_addr.sin_port)));
                		} else {
					json_object_set_new(fl, "audio_stream_id" , json_integer(rpk));
					json_object_set_new(fl, "port" , json_integer(ntohs(rpv->serv_addr.sin_port)));
				}
			json_array_append_new(flist, fl);
			}		
			janus_mutex_unlock(&p->rtp_forwarders_mutex);
			json_object_set_new(pl, "rtp_forwarder", flist);
			json_array_append_new(list, pl);
		}
		janus_mutex_unlock(&videoroom->participants_mutex);
		janus_mutex_unlock(&rooms_mutex);
		response = json_object();
		json_object_set_new(response, "room", json_integer(room_id));
		json_object_set_new(response, "rtp_forwarders", list);
		goto plugin_response;
	} else if(!strcasecmp(request_text, "join") || !strcasecmp(request_text, "joinandconfigure")
			|| !strcasecmp(request_text, "configure") || !strcasecmp(request_text, "publish") || !strcasecmp(request_text, "unpublish")
			|| !strcasecmp(request_text, "start") || !strcasecmp(request_text, "pause") || !strcasecmp(request_text, "switch") || !strcasecmp(request_text, "stop")
			|| !strcasecmp(request_text, "add") || !strcasecmp(request_text, "remove") || !strcasecmp(request_text, "leave")) {
		/* These messages are handled asynchronously */

		janus_videoroom_message *msg = g_malloc0(sizeof(janus_videoroom_message));
		msg->handle = handle;
		msg->transaction = transaction;
		msg->message = root;
		msg->jsep = jsep;
		g_async_queue_push(messages, msg);

		return janus_plugin_result_new(JANUS_PLUGIN_OK_WAIT, NULL, NULL);
	} else {
		JANUS_LOG(LOG_VERB, "Unknown request '%s'\n", request_text);
		error_code = JANUS_VIDEOROOM_ERROR_INVALID_REQUEST;
		g_snprintf(error_cause, 512, "Unknown request '%s'", request_text);
	}

plugin_response:
		{
			if(error_code == 0 && !response) {
				error_code = JANUS_VIDEOROOM_ERROR_UNKNOWN_ERROR;
				g_snprintf(error_cause, 512, "Invalid response");
			}
			if(error_code != 0) {
				/* Prepare JSON error event */
				json_t *event = json_object();
				json_object_set_new(event, "videoroom", json_string("event"));
				json_object_set_new(event, "error_code", json_integer(error_code));
				json_object_set_new(event, "error", json_string(error_cause));
				response = event;
			}
			if(root != NULL)
				json_decref(root);
			if(jsep != NULL)
				json_decref(jsep);
			g_free(transaction);

			return janus_plugin_result_new(JANUS_PLUGIN_OK, NULL, response);
		}

}

void janus_videoroom_setup_media(janus_plugin_session *handle) {
	JANUS_LOG(LOG_INFO, "WebRTC media is now available\n");
	if(g_atomic_int_get(&stopping) || !g_atomic_int_get(&initialized))
		return;
	janus_videoroom_session *session = (janus_videoroom_session *)handle->plugin_handle;	
	if(!session) {
		JANUS_LOG(LOG_ERR, "No session associated with this handle...\n");
		return;
	}
	if(session->destroyed)
		return;
	g_atomic_int_set(&session->hangingup, 0);

	/* Media relaying can start now */
	session->started = TRUE;

	if(session->participant) {
		/* If this is a publisher, notify all listeners about the fact they can
		 * now subscribe; if this is a listener, instead, ask the publisher a FIR */
		if(session->participant_type == janus_videoroom_p_type_publisher) {
			janus_videoroom_participant *participant = (janus_videoroom_participant *)session->participant;
			/* Notify all other participants that there's a new boy in town */
			json_t *list = json_array();
			json_t *pl = json_object();
			json_object_set_new(pl, "id", json_integer(participant->user_id));
			if(participant->display)
				json_object_set_new(pl, "display", json_string(participant->display));
			json_array_append_new(list, pl);
			json_t *pub = json_object();
			json_object_set_new(pub, "videoroom", json_string("event"));
			json_object_set_new(pub, "room", json_integer(participant->room->room_id));
			json_object_set_new(pub, "publishers", list);
			GHashTableIter iter;
			gpointer value;
			janus_videoroom *videoroom = participant->room;
			janus_mutex_lock(&videoroom->participants_mutex);
			g_hash_table_iter_init(&iter, videoroom->participants);
			while (!videoroom->destroyed && g_hash_table_iter_next(&iter, NULL, &value)) {
				janus_videoroom_participant *p = value;
				if(p == participant) {
					continue;	/* Skip the new publisher itself */
				}
				JANUS_LOG(LOG_VERB, "Notifying participant %"SCNu64" (%s)\n", p->user_id, p->display ? p->display : "??");
				int ret = gateway->push_event(p->session->handle, &janus_videoroom_plugin, NULL, pub, NULL);
				JANUS_LOG(LOG_VERB, "  >> %d (%s)\n", ret, janus_get_api_error(ret));
			}
			json_decref(pub);
			janus_mutex_unlock(&videoroom->participants_mutex);
		} else if(session->participant_type == janus_videoroom_p_type_subscriber) {
			janus_videoroom_listener *l = (janus_videoroom_listener *)session->participant;
			if(l && l->feed) {
				janus_videoroom_participant *p = l->feed;
				if(p && p->session) {
					/* Send a FIR */
					char buf[20];
					memset(buf, 0, 20);
					janus_rtcp_fir((char *)&buf, 20, &p->fir_seq);
					JANUS_LOG(LOG_VERB, "New listener available, sending FIR to %"SCNu64" (%s)\n", p->user_id, p->display ? p->display : "??");
					gateway->relay_rtcp(p->session->handle, 1, buf, 20);
					/* Send a PLI too, just in case... */
					memset(buf, 0, 12);
					janus_rtcp_pli((char *)&buf, 12);
					JANUS_LOG(LOG_VERB, "New listener available, sending PLI to %"SCNu64" (%s)\n", p->user_id, p->display ? p->display : "??");
					gateway->relay_rtcp(p->session->handle, 1, buf, 12);
				}
			}
		} else if(session->participant_type == janus_videoroom_p_type_subscriber_muxed) {
			/* Do the same, but for all feeds */
			janus_videoroom_listener_muxed *listener = (janus_videoroom_listener_muxed *)session->participant;
			if(listener == NULL)
				return;
			GSList *ps = listener->listeners;
			while(ps) {
				janus_videoroom_listener *l = (janus_videoroom_listener *)ps->data;
				if(l && l->feed) {
					janus_videoroom_participant *p = l->feed;
					if(p && p->session) {
						/* Send a FIR */
						char buf[20];
						memset(buf, 0, 20);
						janus_rtcp_fir((char *)&buf, 20, &p->fir_seq);
						JANUS_LOG(LOG_VERB, "New Multiplexed listener available, sending FIR to %"SCNu64" (%s)\n", p->user_id, p->display ? p->display : "??");
						gateway->relay_rtcp(p->session->handle, 1, buf, 20);
						/* Send a PLI too, just in case... */
						memset(buf, 0, 12);
						janus_rtcp_pli((char *)&buf, 12);
						JANUS_LOG(LOG_VERB, "New Multiplexed listener available, sending PLI to %"SCNu64" (%s)\n", p->user_id, p->display ? p->display : "??");
						gateway->relay_rtcp(p->session->handle, 1, buf, 12);
					}
				}
				ps = ps->next;
			}
		}
	}
}

void janus_videoroom_incoming_rtp(janus_plugin_session *handle, int video, char *buf, int len) {
	if(handle == NULL || handle->stopped || g_atomic_int_get(&stopping) || !g_atomic_int_get(&initialized) || !gateway)
		return;
	janus_videoroom_session *session = (janus_videoroom_session *)handle->plugin_handle;
	if(!session || session->destroyed || !session->participant || session->participant_type != janus_videoroom_p_type_publisher)
		return;
	janus_videoroom_participant *participant = (janus_videoroom_participant *)session->participant;
	if((!video && participant->audio_active) || (video && participant->video_active)) {
		/* Update payload type and SSRC */
		rtp_header *rtp = (rtp_header *)buf;
		rtp->type = video ? participant->video_pt : participant->audio_pt;
		rtp->ssrc = htonl(video ? participant->video_ssrc : participant->audio_ssrc);
		/* Forward RTP to the appropriate port for the rtp_forwarders associated wih this publisher, if there are any */
		GHashTableIter iter;
		gpointer value;
		g_hash_table_iter_init(&iter, participant->rtp_forwarders);
		janus_mutex_lock(&participant->rtp_forwarders_mutex);
		while(participant->udp_sock > 0 && g_hash_table_iter_next(&iter, NULL, &value)) {
			rtp_forwarder* rtp_forward = (rtp_forwarder*)value;
			if(video && rtp_forward->is_video) {
				sendto(participant->udp_sock, buf, len, 0, (struct sockaddr*)&rtp_forward->serv_addr, sizeof(rtp_forward->serv_addr));
			}
			else if(!video && !rtp_forward->is_video) {
				sendto(participant->udp_sock, buf, len, 0, (struct sockaddr*)&rtp_forward->serv_addr, sizeof(rtp_forward->serv_addr));
			}
		}
		janus_mutex_unlock(&participant->rtp_forwarders_mutex);
		/* Save the frame if we're recording */
		janus_recorder_save_frame(video ? participant->vrc : participant->arc, buf, len);
		/* Done, relay it */
		janus_videoroom_rtp_relay_packet packet;
		packet.data = rtp;
		packet.length = len;
		packet.is_video = video;
		/* Backup the actual timestamp and sequence number set by the publisher, in case switching is involved */
		packet.timestamp = ntohl(packet.data->timestamp);
		packet.seq_number = ntohs(packet.data->seq_number);
		/* Go */
		g_slist_foreach(participant->listeners, janus_videoroom_relay_rtp_packet, &packet);
		
		/* Check if we need to send any REMB, FIR or PLI back to this publisher */
		if(video && participant->video_active) {
			/* Did we send a REMB already, or is it time to send one? */
			gboolean send_remb = FALSE;
			if(participant->remb_latest == 0 && participant->remb_startup > 0) {
				/* Still in the starting phase, send the ramp-up REMB feedback */
				send_remb = TRUE;
			} else if(participant->remb_latest > 0 && janus_get_monotonic_time()-participant->remb_latest >= 5*G_USEC_PER_SEC) {
				/* 5 seconds have passed since the last REMB, send a new one */
				send_remb = TRUE;
			}		
			if(send_remb) {
				/* We send a few incremental REMB messages at startup */
				uint64_t bitrate = (participant->bitrate ? participant->bitrate : 256*1024);
				if(participant->remb_startup > 0) {
					bitrate = bitrate/participant->remb_startup;
					participant->remb_startup--;
				}
				JANUS_LOG(LOG_VERB, "Sending REMB (%s, %"SCNu64")\n", participant->display, bitrate);
				char rtcpbuf[24];
				janus_rtcp_remb((char *)(&rtcpbuf), 24, bitrate);
				gateway->relay_rtcp(handle, video, rtcpbuf, 24);
				if(participant->remb_startup == 0)
					participant->remb_latest = janus_get_monotonic_time();
			}
			/* Generate FIR/PLI too, if needed */
			if(video && participant->video_active && (participant->room->fir_freq > 0)) {
				/* FIXME Very ugly hack to generate RTCP every tot seconds/frames */
				gint64 now = janus_get_monotonic_time();
				if((now-participant->fir_latest) >= (participant->room->fir_freq*G_USEC_PER_SEC)) {
					/* FIXME We send a FIR every tot seconds */
					participant->fir_latest = now;
					char rtcpbuf[24];
					memset(rtcpbuf, 0, 24);
					janus_rtcp_fir((char *)&rtcpbuf, 20, &participant->fir_seq);
					JANUS_LOG(LOG_VERB, "Sending FIR to %"SCNu64" (%s)\n", participant->user_id, participant->display ? participant->display : "??");
					gateway->relay_rtcp(handle, video, rtcpbuf, 20);
					/* Send a PLI too, just in case... */
					memset(rtcpbuf, 0, 12);
					janus_rtcp_pli((char *)&rtcpbuf, 12);
					JANUS_LOG(LOG_VERB, "Sending PLI to %"SCNu64" (%s)\n", participant->user_id, participant->display ? participant->display : "??");
					gateway->relay_rtcp(handle, video, rtcpbuf, 12);
				}
			}
		}
	}
}

void janus_videoroom_incoming_rtcp(janus_plugin_session *handle, int video, char *buf, int len) {
	if(g_atomic_int_get(&stopping) || !g_atomic_int_get(&initialized))
		return;
	janus_videoroom_session *session = (janus_videoroom_session *)handle->plugin_handle;	
	if(!session) {
		JANUS_LOG(LOG_ERR, "No session associated with this handle...\n");
		return;
	}
	if(session->destroyed)
		return;
	if(session->participant_type == janus_videoroom_p_type_subscriber) {
		/* A listener sent some RTCP, check what it is and if we need to forward it to the publisher */
		janus_videoroom_listener *l = (janus_videoroom_listener *)session->participant;
		if(!l->video)
			return;	/* The only feedback we handle is video related anyway... */
		if(janus_rtcp_has_fir(buf, len)) {
			/* We got a FIR, forward it to the publisher */
			if(l && l->feed) {
				janus_videoroom_participant *p = l->feed;
				if(p && p->session) {
					char rtcpbuf[20];
					memset(rtcpbuf, 0, 20);
					janus_rtcp_fir((char *)&rtcpbuf, 20, &p->fir_seq);
					JANUS_LOG(LOG_VERB, "Got a FIR from a listener, forwarding it to %"SCNu64" (%s)\n", p->user_id, p->display ? p->display : "??");
					gateway->relay_rtcp(p->session->handle, 1, rtcpbuf, 20);
				}
			}
		}
		if(janus_rtcp_has_pli(buf, len)) {
			/* We got a PLI, forward it to the publisher */
			if(l && l->feed) {
				janus_videoroom_participant *p = l->feed;
				if(p && p->session) {
					char rtcpbuf[12];
					memset(rtcpbuf, 0, 12);
					janus_rtcp_pli((char *)&rtcpbuf, 12);
					JANUS_LOG(LOG_VERB, "Got a PLI from a listener, forwarding it to %"SCNu64" (%s)\n", p->user_id, p->display ? p->display : "??");
					gateway->relay_rtcp(p->session->handle, 1, rtcpbuf, 12);
				}
			}
		}
		uint64_t bitrate = janus_rtcp_get_remb(buf, len);
		if(bitrate > 0) {
			/* FIXME We got a REMB from this listener, should we do something about it? */
		}
	}
}

void janus_videoroom_incoming_data(janus_plugin_session *handle, char *buf, int len) {
	if(handle == NULL || handle->stopped || g_atomic_int_get(&stopping) || !g_atomic_int_get(&initialized) || !gateway)
		return;
	if(buf == NULL || len <= 0)
		return;
	janus_videoroom_session *session = (janus_videoroom_session *)handle->plugin_handle;
	if(!session || session->destroyed || !session->participant || session->participant_type != janus_videoroom_p_type_publisher)
		return;
	janus_videoroom_participant *participant = (janus_videoroom_participant *)session->participant;
	/* Get a string out of the data */
	char *text = g_malloc0(len+1);
	memcpy(text, buf, len);
	*(text+len) = '\0';
	JANUS_LOG(LOG_VERB, "Got a DataChannel message (%zu bytes) to forward: %s\n", strlen(text), text);
	g_slist_foreach(participant->listeners, janus_videoroom_relay_data_packet, text);
	g_free(text);
}

void janus_videoroom_slow_link(janus_plugin_session *handle, int uplink, int video) {
	/* The core is informing us that our peer got too many NACKs, are we pushing media too hard? */
	if(handle == NULL || handle->stopped || g_atomic_int_get(&stopping) || !g_atomic_int_get(&initialized) || !gateway)
		return;
	janus_videoroom_session *session = (janus_videoroom_session *)handle->plugin_handle;
	if(!session || session->destroyed || !session->participant)
		return;
	/* Check if it's an uplink (publisher) or downlink (viewer) issue */
	if(session->participant_type == janus_videoroom_p_type_publisher) {
		if(!uplink) {
			janus_videoroom_participant *publisher = (janus_videoroom_participant *)session->participant;
			if(publisher) {
				/* Send an event on the handle to notify the application: it's
				 * up to the application to then choose a policy and enforce it */
				json_t *event = json_object();
				json_object_set_new(event, "videoroom", json_string("slow_link"));
				/* Also add info on what the current bitrate cap is */
				uint64_t bitrate = (publisher->bitrate ? publisher->bitrate : 256*1024);
				json_object_set_new(event, "current-bitrate", json_integer(bitrate));
				gateway->push_event(session->handle, &janus_videoroom_plugin, NULL, event, NULL);
				json_decref(event);
			}
		} else {
			JANUS_LOG(LOG_WARN, "Got a slow uplink on a VideoRoom publisher? Weird, because it doesn't receive media...\n");
		}
	} else if(session->participant_type == janus_videoroom_p_type_subscriber) {
		if(uplink) {
			janus_videoroom_listener *viewer = (janus_videoroom_listener *)session->participant;
			if(viewer) {
				/* Send an event on the handle to notify the application: it's
				 * up to the application to then choose a policy and enforce it */
				json_t *event = json_object();
				json_object_set_new(event, "videoroom", json_string("slow_link"));
				gateway->push_event(session->handle, &janus_videoroom_plugin, NULL, event, NULL);
				json_decref(event);
			}
		} else {
			JANUS_LOG(LOG_WARN, "Got a slow downlink on a VideoRoom viewer? Weird, because it doesn't send media...\n");
		}
	} else if(session->participant_type == janus_videoroom_p_type_subscriber_muxed) {
		/* TBD. */
	}
}

static void janus_videoroom_recorder_create(janus_videoroom_participant *participant, gboolean audio, gboolean video) {
	char filename[255];
	gint64 now = janus_get_real_time();
	if(audio) {
		memset(filename, 0, 255);
		if(participant->recording_base) {
			/* Use the filename and path we have been provided */
			g_snprintf(filename, 255, "%s-audio", participant->recording_base);
			participant->arc = janus_recorder_create(participant->room->rec_dir,
				janus_videoroom_audiocodec_name(participant->room->acodec), filename);
			if(participant->arc == NULL) {
				JANUS_LOG(LOG_ERR, "Couldn't open an audio recording file for this publisher!\n");
			}
		} else {
			/* Build a filename */
			g_snprintf(filename, 255, "videoroom-%"SCNu64"-user-%"SCNu64"-%"SCNi64"-audio",
				participant->room->room_id, participant->user_id, now);
			participant->arc = janus_recorder_create(participant->room->rec_dir,
				janus_videoroom_audiocodec_name(participant->room->acodec), filename);
			if(participant->arc == NULL) {
				JANUS_LOG(LOG_ERR, "Couldn't open an audio recording file for this publisher!\n");
			}
		}
	}
	if(video) {
		memset(filename, 0, 255);
		if(participant->recording_base) {
			/* Use the filename and path we have been provided */
			g_snprintf(filename, 255, "%s-video", participant->recording_base);
			participant->vrc = janus_recorder_create(participant->room->rec_dir,
				janus_videoroom_videocodec_name(participant->room->vcodec), filename);
			if(participant->vrc == NULL) {
				JANUS_LOG(LOG_ERR, "Couldn't open an video recording file for this publisher!\n");
			}
		} else {
			/* Build a filename */
			g_snprintf(filename, 255, "videoroom-%"SCNu64"-user-%"SCNu64"-%"SCNi64"-video",
				participant->room->room_id, participant->user_id, now);
			participant->vrc = janus_recorder_create(participant->room->rec_dir,
				janus_videoroom_videocodec_name(participant->room->vcodec), filename);
			if(participant->vrc == NULL) {
				JANUS_LOG(LOG_ERR, "Couldn't open an video recording file for this publisher!\n");
			}
		}
	}
}

static void janus_videoroom_recorder_close(janus_videoroom_participant *participant) {
	if(participant->arc) {
		janus_recorder_close(participant->arc);
		JANUS_LOG(LOG_INFO, "Closed audio recording %s\n", participant->arc->filename ? participant->arc->filename : "??");
		janus_recorder_free(participant->arc);
	}
	participant->arc = NULL;
	if(participant->vrc) {
		janus_recorder_close(participant->vrc);
		JANUS_LOG(LOG_INFO, "Closed video recording %s\n", participant->vrc->filename ? participant->vrc->filename : "??");
		janus_recorder_free(participant->vrc);
	}
	participant->vrc = NULL;
}

void janus_videoroom_hangup_media(janus_plugin_session *handle) {
	JANUS_LOG(LOG_INFO, "No WebRTC media anymore\n");
	if(g_atomic_int_get(&stopping) || !g_atomic_int_get(&initialized))
		return;
	janus_videoroom_session *session = (janus_videoroom_session *)handle->plugin_handle;	
	if(!session) {
		JANUS_LOG(LOG_ERR, "No session associated with this handle...\n");
		return;
	}
	session->started = FALSE;
	if(session->destroyed)
		return;
	if(g_atomic_int_add(&session->hangingup, 1))
		return;
	/* Send an event to the browser and tell the PeerConnection is over */
	if(session->participant_type == janus_videoroom_p_type_publisher) {
		/* This publisher just 'unpublished' */
		janus_videoroom_participant *participant = (janus_videoroom_participant *)session->participant;
		if(participant->sdp)
			g_free(participant->sdp);
		participant->sdp = NULL;
		participant->firefox = FALSE;
		participant->audio_active = FALSE;
		participant->video_active = FALSE;
		participant->remb_startup = 4;
		participant->remb_latest = 0;
		participant->fir_latest = 0;
		participant->fir_seq = 0;
		/* Get rid of the recorders, if available */
		janus_mutex_lock(&participant->rec_mutex);
		janus_videoroom_recorder_close(participant);
		janus_mutex_unlock(&participant->rec_mutex);
		janus_mutex_lock(&participant->listeners_mutex);
		while(participant->listeners) {
			janus_videoroom_listener *l = (janus_videoroom_listener *)participant->listeners->data;
			if(l) {
				participant->listeners = g_slist_remove(participant->listeners, l);
				l->feed = NULL;
			}
		}
		janus_mutex_unlock(&participant->listeners_mutex);
		janus_videoroom_leave_or_unpublish(participant, FALSE);
	} else if(session->participant_type == janus_videoroom_p_type_subscriber) {
		/* Get rid of listener */
		janus_videoroom_listener *listener = (janus_videoroom_listener *)session->participant;
		if(listener) {
			listener->paused = TRUE;
			janus_videoroom_participant *publisher = listener->feed;
			if(publisher != NULL) {
				janus_mutex_lock(&publisher->listeners_mutex);
				publisher->listeners = g_slist_remove(publisher->listeners, listener);
				janus_mutex_unlock(&publisher->listeners_mutex);
				listener->feed = NULL;
			}
		}
		/* TODO Should we close the handle as well? */
	} else if(session->participant_type == janus_videoroom_p_type_subscriber_muxed) {
		/* Do the same, but for all sub-listener */
		janus_videoroom_listener_muxed *listener = (janus_videoroom_listener_muxed *)session->participant;
		GSList *ps = listener->listeners;
		while(ps) {
			janus_videoroom_listener *l = (janus_videoroom_listener *)ps->data;
			if(l) {
				l->paused = TRUE;
				janus_videoroom_participant *publisher = l->feed;
				if(publisher != NULL) {
					janus_mutex_lock(&publisher->listeners_mutex);
					publisher->listeners = g_slist_remove(publisher->listeners, l);
					janus_mutex_unlock(&publisher->listeners_mutex);
					l->feed = NULL;
				}
			}
			/* TODO Should we close the handle as well? */
			ps = ps->next;
		}
		/* TODO Should we close the handle as well? */
	}
}

static void janus_videoroom_sdp_a_format(char *mline, int mline_size, janus_videoroom_audiocodec acodec, int pt, const char *audio_mode) {
	switch(acodec) {
		case JANUS_VIDEOROOM_OPUS:
			g_snprintf(mline, mline_size, sdp_a_template_opus,
				pt,						/* Opus payload type */
				audio_mode,
				pt); 						/* Opus payload type */
			break;
		case JANUS_VIDEOROOM_ISAC_32K:
			g_snprintf(mline, mline_size, sdp_a_template_isac32,
				pt,						/* ISAC 32K payload type */
				audio_mode,
				pt); 					/* ISAC 32K payload type */
			break;
		case JANUS_VIDEOROOM_ISAC_16K:
			g_snprintf(mline, mline_size, sdp_a_template_isac16,
				pt,						/* ISAC 16K payload type */
				audio_mode,
				pt);						/* ISAC 16K payload type */
			break;
		case JANUS_VIDEOROOM_PCMU:
			g_snprintf(mline, mline_size, sdp_a_template_pcmu,
				pt,						/* PCMU payload type */
				audio_mode,
				pt);						/* PCMU payload type */
			break;
		case JANUS_VIDEOROOM_PCMA:
			g_snprintf(mline, mline_size, sdp_a_template_pcma,
				pt,						/* PCMA payload type */
				audio_mode,
				pt);						/* PCMA payload type */
			break;
		default:
			/* Shouldn't happen */
			mline[0] = '\0';
			break;
	}
}

static void janus_videoroom_sdp_v_format(char *mline, int mline_size, janus_videoroom_videocodec vcodec, int pt, int b, const char *video_mode) {
	switch(vcodec) {
		case JANUS_VIDEOROOM_VP8:
			g_snprintf(mline, mline_size, sdp_v_template_vp8,
				pt,							/* payload type */
				b,								/* Bandwidth */
				video_mode,						/* The publisher gets a recvonly or inactive back */
				pt, 						/* payload type */
				pt, 						/* payload type */
				pt, 						/* payload type */
				pt, 						/* payload type */
				pt); 						/* payload type */
			break;
		case JANUS_VIDEOROOM_VP9:
			g_snprintf(mline, mline_size, sdp_v_template_vp9,
				pt,							/* payload type */
				b,								/* Bandwidth */
				video_mode,						/* The publisher gets a recvonly or inactive back */
				pt, 						/* payload type */
				pt, 						/* payload type */
				pt, 						/* payload type */
				pt, 						/* payload type */
				pt); 						/* payload type */
			break;
		case JANUS_VIDEOROOM_H264:
			g_snprintf(mline, mline_size, sdp_v_template_h264,
				pt,							/* payload type */
				b,								/* Bandwidth */
				video_mode,						/* The publisher gets a recvonly or inactive back */
				pt, 						/* payload type */
				pt, 						/* payload type */
				pt, 						/* payload type */
				pt, 						/* payload type */
				pt, 						/* payload type */
				pt); 						/* payload type */
			break;
		default:
			/* Shouldn't happen */
			mline[0] = '\0';
			break;
	}
}

/* Thread to handle incoming messages */
static void *janus_videoroom_handler(void *data) {
	JANUS_LOG(LOG_VERB, "Joining VideoRoom handler thread\n");
	janus_videoroom_message *msg = NULL;
	int error_code = 0;
	char error_cause[512];
	json_t *root = NULL;
	while(g_atomic_int_get(&initialized) && !g_atomic_int_get(&stopping)) {
		msg = g_async_queue_pop(messages);
		if(msg == NULL)
			continue;
		if(msg == &exit_message)
			break;
		if(msg->handle == NULL) {
			janus_videoroom_message_free(msg);
			continue;
		}
		janus_videoroom_session *session = NULL;
		janus_mutex_lock(&sessions_mutex);
		if(g_hash_table_lookup(sessions, msg->handle) != NULL ) {
			session = (janus_videoroom_session *)msg->handle->plugin_handle;
		}
		janus_mutex_unlock(&sessions_mutex);
		if(!session) {
			JANUS_LOG(LOG_ERR, "No session associated with this handle...\n");
			janus_videoroom_message_free(msg);
			continue;
		}
		if(session->destroyed) {
			janus_videoroom_message_free(msg);
			continue;
		}
		/* Handle request */
		error_code = 0;
		root = NULL;
		if(msg->message == NULL) {
			JANUS_LOG(LOG_ERR, "No message??\n");
			error_code = JANUS_VIDEOROOM_ERROR_NO_MESSAGE;
			g_snprintf(error_cause, 512, "%s", "No message??");
			goto error;
		}
		root = msg->message;
		/* Get the request first */
		JANUS_VALIDATE_JSON_OBJECT(root, request_parameters,
			error_code, error_cause, TRUE,
			JANUS_VIDEOROOM_ERROR_MISSING_ELEMENT, JANUS_VIDEOROOM_ERROR_INVALID_ELEMENT);
		if(error_code != 0)
			goto error;
		json_t *request = json_object_get(root, "request");
		const char *request_text = json_string_value(request);
		json_t *event = NULL;
		/* 'create' and 'destroy' are handled synchronously: what kind of participant is this session referring to? */
		if(session->participant_type == janus_videoroom_p_type_none) {
			JANUS_LOG(LOG_VERB, "Configuring new participant\n");
			/* Not configured yet, we need to do this now */
			if(strcasecmp(request_text, "join") && strcasecmp(request_text, "joinandconfigure")) {
				JANUS_LOG(LOG_ERR, "Invalid request on unconfigured participant\n");
				error_code = JANUS_VIDEOROOM_ERROR_JOIN_FIRST;
				g_snprintf(error_cause, 512, "Invalid request on unconfigured participant");
				goto error;
			}
			JANUS_VALIDATE_JSON_OBJECT(root, join_parameters,
				error_code, error_cause, TRUE,
				JANUS_VIDEOROOM_ERROR_MISSING_ELEMENT, JANUS_VIDEOROOM_ERROR_INVALID_ELEMENT);
			if(error_code != 0)
				goto error;
			janus_mutex_lock(&rooms_mutex);
			janus_videoroom *videoroom = NULL;
			error_code = janus_videoroom_access_room(root, FALSE, TRUE, &videoroom, error_cause, sizeof(error_cause));
			janus_mutex_unlock(&rooms_mutex);
			if(error_code != 0)
				goto error;
			json_t *ptype = json_object_get(root, "ptype");
			const char *ptype_text = json_string_value(ptype);
			if(!strcasecmp(ptype_text, "publisher")) {
				JANUS_LOG(LOG_VERB, "Configuring new publisher\n");
				JANUS_VALIDATE_JSON_OBJECT(root, publisher_parameters,
					error_code, error_cause, TRUE,
					JANUS_VIDEOROOM_ERROR_MISSING_ELEMENT, JANUS_VIDEOROOM_ERROR_INVALID_ELEMENT);
				if(error_code != 0)
					goto error;
				json_t *display = json_object_get(root, "display");
				const char *display_text = display ? json_string_value(display) : NULL;
				guint64 user_id = 0;
				json_t *id = json_object_get(root, "id");
				if(id) {
					user_id = json_integer_value(id);
					janus_mutex_lock(&videoroom->participants_mutex);
					if(g_hash_table_lookup(videoroom->participants, &user_id) != NULL) {
						janus_mutex_unlock(&videoroom->participants_mutex);
						/* User ID already taken */
						JANUS_LOG(LOG_ERR, "User ID %"SCNu64" already exists\n", user_id);
						error_code = JANUS_VIDEOROOM_ERROR_ID_EXISTS;
						g_snprintf(error_cause, 512, "User ID %"SCNu64" already exists", user_id);
						goto error;
					}
					janus_mutex_unlock(&videoroom->participants_mutex);
				}
				if(user_id == 0) {
					/* Generate a random ID */
					janus_mutex_lock(&videoroom->participants_mutex);
					while(user_id == 0) {
						user_id = janus_random_uint64();
						if(g_hash_table_lookup(videoroom->participants, &user_id) != NULL) {
							/* User ID already taken, try another one */
							user_id = 0;
						}
					}
					janus_mutex_unlock(&videoroom->participants_mutex);
				}
				JANUS_LOG(LOG_VERB, "  -- Publisher ID: %"SCNu64"\n", user_id);
				json_t *audio = NULL, *video = NULL, *bitrate = NULL, *record = NULL, *recfile = NULL;
				if(!strcasecmp(request_text, "joinandconfigure")) {
					/* Also configure (or publish a new feed) audio/video/bitrate for this new publisher */
					/* join_parameters were validated earlier. */
					audio = json_object_get(root, "audio");
					video = json_object_get(root, "video");
					bitrate = json_object_get(root, "bitrate");
					record = json_object_get(root, "record");
					recfile = json_object_get(root, "filename");
				}
				janus_videoroom_participant *publisher = g_malloc0(sizeof(janus_videoroom_participant));
				publisher->session = session;
				publisher->room = videoroom;
				publisher->user_id = user_id;
				publisher->display = display_text ? g_strdup(display_text) : NULL;
				publisher->sdp = NULL;		/* We'll deal with this later */
				publisher->audio = FALSE;	/* We'll deal with this later */
				publisher->video = FALSE;	/* We'll deal with this later */
				publisher->data = FALSE;	/* We'll deal with this later */
				publisher->audio_active = FALSE;
				publisher->video_active = FALSE;
				publisher->recording_active = FALSE;
				publisher->recording_base = NULL;
				publisher->arc = NULL;
				publisher->vrc = NULL;
				janus_mutex_init(&publisher->rec_mutex);
				publisher->firefox = FALSE;
				publisher->bitrate = videoroom->bitrate;
				publisher->listeners = NULL;
				janus_mutex_init(&publisher->listeners_mutex);
				publisher->audio_pt = OPUS_PT;
				switch(videoroom->acodec) {
					case JANUS_VIDEOROOM_OPUS:
						publisher->audio_pt = OPUS_PT;
						break;
					case JANUS_VIDEOROOM_ISAC_32K:
						publisher->audio_pt = ISAC32_PT;
						break;
					case JANUS_VIDEOROOM_ISAC_16K:
						publisher->audio_pt = ISAC16_PT;
						break;
					case JANUS_VIDEOROOM_PCMU:
						publisher->audio_pt = PCMU_PT;
						break;
					case JANUS_VIDEOROOM_PCMA:
						publisher->audio_pt = PCMA_PT;
						break;
					default:
						/* Shouldn't happen */
						publisher->audio_pt = OPUS_PT;
						break;
				}
				switch(videoroom->vcodec) {
					case JANUS_VIDEOROOM_VP8:
						publisher->video_pt = VP8_PT;
						break;
					case JANUS_VIDEOROOM_VP9:
						publisher->video_pt = VP9_PT;
						break;
					case JANUS_VIDEOROOM_H264:
						publisher->video_pt = H264_PT;
						break;
					default:
						/* Shouldn't happen */
						publisher->video_pt = VP8_PT;
						break;
				}
				publisher->audio_ssrc = janus_random_uint32();
				publisher->video_ssrc = janus_random_uint32();
				publisher->remb_startup = 4;
				publisher->remb_latest = 0;
				publisher->fir_latest = 0;
				publisher->fir_seq = 0;
				janus_mutex_init(&publisher->rtp_forwarders_mutex);
				publisher->rtp_forwarders = g_hash_table_new_full(NULL, NULL, NULL, (GDestroyNotify)janus_rtp_forwarder_free_helper);
				publisher->udp_sock = -1;
				/* In case we also wanted to configure */
				if(audio) {
					publisher->audio_active = json_is_true(audio);
					JANUS_LOG(LOG_VERB, "Setting audio property: %s (room %"SCNu64", user %"SCNu64")\n", publisher->audio_active ? "true" : "false", publisher->room->room_id, publisher->user_id);
				}
				if(video) {
					publisher->video_active = json_is_true(video);
					JANUS_LOG(LOG_VERB, "Setting video property: %s (room %"SCNu64", user %"SCNu64")\n", publisher->video_active ? "true" : "false", publisher->room->room_id, publisher->user_id);
				}
				if(bitrate) {
					publisher->bitrate = json_integer_value(bitrate);
					JANUS_LOG(LOG_VERB, "Setting video bitrate: %"SCNu64" (room %"SCNu64", user %"SCNu64")\n", publisher->bitrate, publisher->room->room_id, publisher->user_id);
				}
				if(record) {
					publisher->recording_active = json_is_true(record);
					JANUS_LOG(LOG_VERB, "Setting record property: %s (room %"SCNu64", user %"SCNu64")\n", publisher->recording_active ? "true" : "false", publisher->room->room_id, publisher->user_id);
				}
				if(recfile) {
					publisher->recording_base = g_strdup(json_string_value(recfile));
					JANUS_LOG(LOG_VERB, "Setting recording basename: %s (room %"SCNu64", user %"SCNu64")\n", publisher->recording_base, publisher->room->room_id, publisher->user_id);
				}
				/* Done */
				session->participant_type = janus_videoroom_p_type_publisher;
				session->participant = publisher;
				/* Return a list of all available publishers (those with an SDP available, that is) */
				json_t *list = json_array();
				GHashTableIter iter;
				gpointer value;
				janus_mutex_lock(&videoroom->participants_mutex);
				g_hash_table_insert(videoroom->participants, janus_uint64_dup(publisher->user_id), publisher);
				g_hash_table_iter_init(&iter, videoroom->participants);
				while (!videoroom->destroyed && g_hash_table_iter_next(&iter, NULL, &value)) {
					janus_videoroom_participant *p = value;
					if(p == publisher || !p->sdp || !p->session->started) {
						continue;
					}
					json_t *pl = json_object();
					json_object_set_new(pl, "id", json_integer(p->user_id));
					if(p->display)
						json_object_set_new(pl, "display", json_string(p->display));
					json_array_append_new(list, pl);
				}
				janus_mutex_unlock(&videoroom->participants_mutex);
				event = json_object();
				json_object_set_new(event, "videoroom", json_string("joined"));
				json_object_set_new(event, "room", json_integer(videoroom->room_id));
				json_object_set_new(event, "description", json_string(videoroom->room_name));
				json_object_set_new(event, "id", json_integer(user_id));
				json_object_set_new(event, "publishers", list);
			} else if(!strcasecmp(ptype_text, "listener")) {
				JANUS_LOG(LOG_VERB, "Configuring new listener\n");
				/* This is a new listener */
				JANUS_VALIDATE_JSON_OBJECT(root, listener_parameters,
					error_code, error_cause, TRUE,
					JANUS_VIDEOROOM_ERROR_MISSING_ELEMENT, JANUS_VIDEOROOM_ERROR_INVALID_ELEMENT);
				if(error_code != 0)
					goto error;
				json_t *feed = json_object_get(root, "feed");
				guint64 feed_id = json_integer_value(feed);
				json_t *audio = json_object_get(root, "audio");
				json_t *video = json_object_get(root, "video");
				json_t *data = json_object_get(root, "data");
				janus_mutex_lock(&videoroom->participants_mutex);
				janus_videoroom_participant *publisher = g_hash_table_lookup(videoroom->participants, &feed_id);
				janus_mutex_unlock(&videoroom->participants_mutex);
				if(publisher == NULL || publisher->sdp == NULL) {
					JANUS_LOG(LOG_ERR, "No such feed (%"SCNu64")\n", feed_id);
					error_code = JANUS_VIDEOROOM_ERROR_NO_SUCH_FEED;
					g_snprintf(error_cause, 512, "No such feed (%"SCNu64")", feed_id);
					goto error;
				} else {
					janus_videoroom_listener *listener = g_malloc0(sizeof(janus_videoroom_listener));
					listener->session = session;
					listener->room = videoroom;
					listener->feed = publisher;
					/* Initialize the listener context */
					listener->context.a_last_ssrc = 0;
					listener->context.a_last_ssrc = 0;
					listener->context.a_last_ts = 0;
					listener->context.a_base_ts = 0;
					listener->context.a_base_ts_prev = 0;
					listener->context.v_last_ssrc = 0;
					listener->context.v_last_ts = 0;
					listener->context.v_base_ts = 0;
					listener->context.v_base_ts_prev = 0;
					listener->context.a_last_seq = 0;
					listener->context.a_base_seq = 0;
					listener->context.a_base_seq_prev = 0;
					listener->context.v_last_seq = 0;
					listener->context.v_base_seq = 0;
					listener->context.v_base_seq_prev = 0;
					listener->audio = audio ? json_is_true(audio) : TRUE;	/* True by default */
					if(!publisher->audio)
						listener->audio = FALSE;	/* ... unless the publisher isn't sending any audio */
					listener->video = video ? json_is_true(video) : TRUE;	/* True by default */
					if(!publisher->video)
						listener->video = FALSE;	/* ... unless the publisher isn't sending any video */
					listener->data = data ? json_is_true(data) : TRUE;	/* True by default */
					if(!publisher->data)
						listener->data = FALSE;	/* ... unless the publisher isn't sending any data */
					listener->paused = TRUE;	/* We need an explicit start from the listener */
					listener->parent = NULL;
					session->participant = listener;
					janus_mutex_lock(&publisher->listeners_mutex);
					publisher->listeners = g_slist_append(publisher->listeners, listener);
					janus_mutex_unlock(&publisher->listeners_mutex);
					event = json_object();
					json_object_set_new(event, "videoroom", json_string("attached"));
					json_object_set_new(event, "room", json_integer(videoroom->room_id));
					json_object_set_new(event, "id", json_integer(feed_id));
					if(publisher->display)
						json_object_set_new(event, "display", json_string(publisher->display));
					session->participant_type = janus_videoroom_p_type_subscriber;
					JANUS_LOG(LOG_VERB, "Preparing JSON event as a reply\n");
					/* Negotiate by sending the selected publisher SDP back */
					if(publisher->sdp != NULL) {
						json_t *jsep = json_pack("{ssss}", "type", "offer", "sdp", publisher->sdp);
						/* How long will the gateway take to push the event? */
						g_atomic_int_set(&session->hangingup, 0);
						gint64 start = janus_get_monotonic_time();
						int res = gateway->push_event(msg->handle, &janus_videoroom_plugin, msg->transaction, event, jsep);
						JANUS_LOG(LOG_VERB, "  >> Pushing event: %d (took %"SCNu64" us)\n", res, janus_get_monotonic_time()-start);
						json_decref(event);
						json_decref(jsep);
						janus_videoroom_message_free(msg);
						continue;
					}
				}
			} else if(!strcasecmp(ptype_text, "muxed-listener")) {
				/* This is a new Multiplexed listener */
				JANUS_LOG(LOG_INFO, "Configuring new Multiplexed listener\n");
				/* Any feed we want to attach to already? */
				GList *list = NULL;
				JANUS_VALIDATE_JSON_OBJECT(root, feeds_parameters,
					error_code, error_cause, TRUE,
					JANUS_VIDEOROOM_ERROR_MISSING_ELEMENT, JANUS_VIDEOROOM_ERROR_INVALID_ELEMENT);
				if(error_code != 0)
					goto error;
				json_t *feeds = json_object_get(root, "feeds");
				if(feeds && json_array_size(feeds) > 0) {
					unsigned int i = 0;
					int problem = 0;
					for(i=0; i<json_array_size(feeds); i++) {
						if(videoroom->destroyed) {
							problem = 1;
							JANUS_LOG(LOG_ERR, "Room destroyed");
							error_code = JANUS_VIDEOROOM_ERROR_NO_SUCH_ROOM;
							g_snprintf(error_cause, 512, "Room destroyed");
							break;
						}
						json_t *feed = json_array_get(feeds, i);
						if(!feed || !json_is_integer(feed)) {
							problem = 1;
							JANUS_LOG(LOG_ERR, "Invalid element (feeds in the array must be integers)\n");
							error_code = JANUS_VIDEOROOM_ERROR_INVALID_ELEMENT;
							g_snprintf(error_cause, 512, "Invalid element (feeds in the array must be integers)");
							break;
						}
						uint64_t feed_id = json_integer_value(feed);
						janus_mutex_lock(&videoroom->participants_mutex);
						janus_videoroom_participant *publisher = g_hash_table_lookup(videoroom->participants, &feed_id);
						janus_mutex_unlock(&videoroom->participants_mutex);
						if(publisher == NULL) { //~ || publisher->sdp == NULL) {
							/* FIXME For muxed listeners, we accept subscriptions to existing participants who haven't published yet */
							problem = 1;
							JANUS_LOG(LOG_ERR, "No such feed (%"SCNu64")\n", feed_id);
							error_code = JANUS_VIDEOROOM_ERROR_NO_SUCH_FEED;
							g_snprintf(error_cause, 512, "No such feed (%"SCNu64")", feed_id);
							break;
						}
						list = g_list_prepend(list, GUINT_TO_POINTER(feed_id));
						JANUS_LOG(LOG_INFO, "  -- Subscribing to feed %"SCNu64"\n", feed_id);
					}
					if(problem) {
						goto error;
					}
				}
				/* Allocate listener */
				janus_videoroom_listener_muxed *listener = g_malloc0(sizeof(janus_videoroom_listener_muxed));
				listener->session = session;
				listener->room = videoroom;
				session->participant_type = janus_videoroom_p_type_subscriber_muxed;
				session->participant = listener;
				/* Ack that we created the listener */
				event = json_object();
				json_object_set_new(event, "videoroom", json_string("muxed-created"));
				json_object_set_new(event, "room", json_integer(videoroom->room_id));
				JANUS_LOG(LOG_VERB, "Preparing JSON event as a reply\n");
				/* How long will the gateway take to push the event? */
				gint64 start = janus_get_monotonic_time();
				int res = gateway->push_event(msg->handle, &janus_videoroom_plugin, msg->transaction, event, NULL);
				JANUS_LOG(LOG_VERB, "  >> Pushing event: %d (took %"SCNu64" us)\n", res, janus_get_monotonic_time()-start);
				json_decref(event);
				/* Attach to feeds if needed */
				if(list != NULL) {
					JANUS_LOG(LOG_INFO, "Subscribing to %d feeds\n", g_list_length(list));
					list = g_list_reverse(list);
					if(videoroom->destroyed || janus_videoroom_muxed_subscribe(listener, list, msg->transaction) < 0) {
						JANUS_LOG(LOG_ERR, "Error subscribing!\n");
						error_code = JANUS_VIDEOROOM_ERROR_UNKNOWN_ERROR;	/* FIXME */
						g_snprintf(error_cause, 512, "Error subscribing!");
						goto error;
					}
				}
				janus_videoroom_message_free(msg);
				continue;
			} else {
				JANUS_LOG(LOG_ERR, "Invalid element (ptype)\n");
				error_code = JANUS_VIDEOROOM_ERROR_INVALID_ELEMENT;
				g_snprintf(error_cause, 512, "Invalid element (ptype)");
				goto error;
			}
		} else if(session->participant_type == janus_videoroom_p_type_publisher) {
			/* Handle this publisher */
			janus_videoroom_participant *participant = (janus_videoroom_participant *)session->participant;
			if(participant == NULL) {
				JANUS_LOG(LOG_ERR, "Invalid participant instance\n");
				error_code = JANUS_VIDEOROOM_ERROR_UNKNOWN_ERROR;
				g_snprintf(error_cause, 512, "Invalid participant instance");
				goto error;
			}
			if(!strcasecmp(request_text, "join") || !strcasecmp(request_text, "joinandconfigure")) {
				JANUS_LOG(LOG_ERR, "Already in as a publisher on this handle\n");
				error_code = JANUS_VIDEOROOM_ERROR_ALREADY_JOINED;
				g_snprintf(error_cause, 512, "Already in as a publisher on this handle");
				goto error;
			} else if(!strcasecmp(request_text, "configure") || !strcasecmp(request_text, "publish")) {
				if(!strcasecmp(request_text, "publish") && participant->sdp) {
					JANUS_LOG(LOG_ERR, "Can't publish, already published\n");
					error_code = JANUS_VIDEOROOM_ERROR_ALREADY_PUBLISHED;
					g_snprintf(error_cause, 512, "Can't publish, already published");
					goto error;
				}
				/* Configure (or publish a new feed) audio/video/bitrate for this publisher */
				JANUS_VALIDATE_JSON_OBJECT(root, publish_parameters,
					error_code, error_cause, TRUE,
					JANUS_VIDEOROOM_ERROR_MISSING_ELEMENT, JANUS_VIDEOROOM_ERROR_INVALID_ELEMENT);
				if(error_code != 0)
					goto error;
				json_t *audio = json_object_get(root, "audio");
				json_t *video = json_object_get(root, "video");
				json_t *bitrate = json_object_get(root, "bitrate");
				json_t *record = json_object_get(root, "record");
				json_t *recfile = json_object_get(root, "filename");
				if(audio) {
					participant->audio_active = json_is_true(audio);
					JANUS_LOG(LOG_VERB, "Setting audio property: %s (room %"SCNu64", user %"SCNu64")\n", participant->audio_active ? "true" : "false", participant->room->room_id, participant->user_id);
				}
				if(video) {
					participant->video_active = json_is_true(video);
					JANUS_LOG(LOG_VERB, "Setting video property: %s (room %"SCNu64", user %"SCNu64")\n", participant->video_active ? "true" : "false", participant->room->room_id, participant->user_id);
				}
				if(bitrate) {
					participant->bitrate = json_integer_value(bitrate);
					JANUS_LOG(LOG_VERB, "Setting video bitrate: %"SCNu64" (room %"SCNu64", user %"SCNu64")\n", participant->bitrate, participant->room->room_id, participant->user_id);
					/* Send a new REMB */
					if(session->started)
						participant->remb_latest = janus_get_monotonic_time();
					char rtcpbuf[24];
					janus_rtcp_remb((char *)(&rtcpbuf), 24, participant->bitrate ? participant->bitrate : 256*1024);
					gateway->relay_rtcp(msg->handle, 1, rtcpbuf, 24);
				}
				janus_mutex_lock(&participant->rec_mutex);
				gboolean prev_recording_active = participant->recording_active;
				if(record) {
					participant->recording_active = json_is_true(record);
					JANUS_LOG(LOG_VERB, "Setting record property: %s (room %"SCNu64", user %"SCNu64")\n", participant->recording_active ? "true" : "false", participant->room->room_id, participant->user_id);
				}
				if(recfile) {
					participant->recording_base = g_strdup(json_string_value(recfile));
					JANUS_LOG(LOG_VERB, "Setting recording basename: %s (room %"SCNu64", user %"SCNu64")\n", participant->recording_base, participant->room->room_id, participant->user_id);
				}
				/* Do we need to do something with the recordings right now? */
				if(participant->recording_active != prev_recording_active) {
					/* Something changed */
					if(!participant->recording_active) {
						/* Not recording (anymore?) */
						janus_videoroom_recorder_close(participant);
					} else if(participant->recording_active && participant->sdp) {
						/* We've started recording, send a PLI/FIR and go on */
						janus_videoroom_recorder_create(participant, strstr(participant->sdp, "m=audio") != NULL, strstr(participant->sdp, "m=video") != NULL);
						if(strstr(participant->sdp, "m=video")) {
							/* Send a FIR */
							char buf[20];
							memset(buf, 0, 20);
							janus_rtcp_fir((char *)&buf, 20, &participant->fir_seq);
							JANUS_LOG(LOG_VERB, "Recording video, sending FIR to %"SCNu64" (%s)\n",
								participant->user_id, participant->display ? participant->display : "??");
							gateway->relay_rtcp(participant->session->handle, 1, buf, 20);
							/* Send a PLI too, just in case... */
							memset(buf, 0, 12);
							janus_rtcp_pli((char *)&buf, 12);
							JANUS_LOG(LOG_VERB, "Recording video, sending PLI to %"SCNu64" (%s)\n",
								participant->user_id, participant->display ? participant->display : "??");
							gateway->relay_rtcp(participant->session->handle, 1, buf, 12);
						}
					}
				}
				janus_mutex_unlock(&participant->rec_mutex);
				/* Done */
				event = json_object();
				json_object_set_new(event, "videoroom", json_string("event"));
				json_object_set_new(event, "room", json_integer(participant->room->room_id));
				json_object_set_new(event, "configured", json_string("ok"));
			} else if(!strcasecmp(request_text, "unpublish")) {
				/* This participant wants to unpublish */
				if(!participant->sdp) {
					JANUS_LOG(LOG_ERR, "Can't unpublish, not published\n");
					error_code = JANUS_VIDEOROOM_ERROR_NOT_PUBLISHED;
					g_snprintf(error_cause, 512, "Can't unpublish, not published");
					goto error;
				}
				/* Tell the core to tear down the PeerConnection, hangup_media will do the rest */
				gateway->close_pc(session->handle);
				/* Done */
				event = json_object();
				json_object_set_new(event, "videoroom", json_string("event"));
				json_object_set_new(event, "room", json_integer(participant->room->room_id));
				json_object_set_new(event, "unpublished", json_string("ok"));
			} else if(!strcasecmp(request_text, "leave")) {
				/* This publisher is leaving, tell everybody */
				janus_videoroom_leave_or_unpublish(participant, TRUE);
				/* Done */
				participant->audio_active = FALSE;
				participant->video_active = FALSE;
				session->started = FALSE;
				//~ session->destroy = TRUE;
			} else {
				JANUS_LOG(LOG_ERR, "Unknown request '%s'\n", request_text);
				error_code = JANUS_VIDEOROOM_ERROR_INVALID_REQUEST;
				g_snprintf(error_cause, 512, "Unknown request '%s'", request_text);
				goto error;
			}
		} else if(session->participant_type == janus_videoroom_p_type_subscriber) {
			/* Handle this listener */
			janus_videoroom_listener *listener = (janus_videoroom_listener *)session->participant;
			if(listener == NULL) {
				JANUS_LOG(LOG_ERR, "Invalid listener instance\n");
				error_code = JANUS_VIDEOROOM_ERROR_UNKNOWN_ERROR;
				g_snprintf(error_cause, 512, "Invalid listener instance");
				goto error;
			}
			if(!strcasecmp(request_text, "join")) {
				JANUS_LOG(LOG_ERR, "Already in as a listener on this handle\n");
				error_code = JANUS_VIDEOROOM_ERROR_ALREADY_JOINED;
				g_snprintf(error_cause, 512, "Already in as a listener on this handle");
				goto error;
			} else if(!strcasecmp(request_text, "start")) {
				/* Start/restart receiving the publisher streams */
				janus_videoroom_participant *publisher = listener->feed;
				listener->paused = FALSE;
				event = json_object();
				json_object_set_new(event, "videoroom", json_string("event"));
				json_object_set_new(event, "room", json_integer(listener->room->room_id));
				json_object_set_new(event, "started", json_string("ok"));
				if(publisher) {
					/* Send a FIR */
					char buf[20];
					memset(buf, 0, 20);
					janus_rtcp_fir((char *)&buf, 20, &publisher->fir_seq);
					JANUS_LOG(LOG_VERB, "Resuming publisher, sending FIR to %"SCNu64" (%s)\n", publisher->user_id, publisher->display ? publisher->display : "??");
					gateway->relay_rtcp(publisher->session->handle, 1, buf, 20);
					/* Send a PLI too, just in case... */
					memset(buf, 0, 12);
					janus_rtcp_pli((char *)&buf, 12);
					JANUS_LOG(LOG_VERB, "Resuming publisher, sending PLI to %"SCNu64" (%s)\n", publisher->user_id, publisher->display ? publisher->display : "??");
					gateway->relay_rtcp(publisher->session->handle, 1, buf, 12);
				}
			} else if(!strcasecmp(request_text, "configure")) {
				JANUS_VALIDATE_JSON_OBJECT(root, configure_parameters,
					error_code, error_cause, TRUE,
					JANUS_VIDEOROOM_ERROR_MISSING_ELEMENT, JANUS_VIDEOROOM_ERROR_INVALID_ELEMENT);
				if(error_code != 0)
					goto error;
				json_t *audio = json_object_get(root, "audio");
				json_t *video = json_object_get(root, "video");
				json_t *data = json_object_get(root, "data");
				/* Update the audio/video/data flags, if set */
				janus_videoroom_participant *publisher = listener->feed;
				if(publisher) {
					if(audio && publisher->audio)
						listener->audio = json_is_true(audio);
					if(video && publisher->video)
						listener->video = json_is_true(video);
					if(data && publisher->data)
						listener->data = json_is_true(data);
				}
				event = json_object();
				json_object_set_new(event, "videoroom", json_string("event"));
				json_object_set_new(event, "room", json_integer(listener->room->room_id));
				json_object_set_new(event, "configured", json_string("ok"));
			} else if(!strcasecmp(request_text, "pause")) {
				/* Stop receiving the publisher streams for a while */
				listener->paused = TRUE;
				event = json_object();
				json_object_set_new(event, "videoroom", json_string("event"));
				json_object_set_new(event, "room", json_integer(listener->room->room_id));
				json_object_set_new(event, "paused", json_string("ok"));
			} else if(!strcasecmp(request_text, "switch")) {
				/* This listener wants to switch to a different publisher */
				JANUS_VALIDATE_JSON_OBJECT(root, listener_parameters,
					error_code, error_cause, TRUE,
					JANUS_VIDEOROOM_ERROR_MISSING_ELEMENT, JANUS_VIDEOROOM_ERROR_INVALID_ELEMENT);
				if(error_code != 0)
					goto error;
				json_t *feed = json_object_get(root, "feed");
				guint64 feed_id = json_integer_value(feed);
				json_t *audio = json_object_get(root, "audio");
				json_t *video = json_object_get(root, "video");
				json_t *data = json_object_get(root, "data");
				if(!listener->room) {
					JANUS_LOG(LOG_ERR, "Room Destroyed \n");
					error_code = JANUS_VIDEOROOM_ERROR_NO_SUCH_ROOM;
					g_snprintf(error_cause, 512, "No such room ");
					goto error;
				}
				if(listener->room->destroyed) {
					JANUS_LOG(LOG_ERR, "Room Destroyed (%"SCNu64")\n", listener->room->room_id);
					error_code = JANUS_VIDEOROOM_ERROR_NO_SUCH_ROOM;
					g_snprintf(error_cause, 512, "No such room (%"SCNu64")", listener->room->room_id);
					goto error;
				}
				janus_mutex_lock(&listener->room->participants_mutex);
				janus_videoroom_participant *publisher = g_hash_table_lookup(listener->room->participants, &feed_id);
				janus_mutex_unlock(&listener->room->participants_mutex);
				if(publisher == NULL || publisher->sdp == NULL) {
					JANUS_LOG(LOG_ERR, "No such feed (%"SCNu64")\n", feed_id);
					error_code = JANUS_VIDEOROOM_ERROR_NO_SUCH_FEED;
					g_snprintf(error_cause, 512, "No such feed (%"SCNu64")", feed_id);
					goto error;
				}
				gboolean paused = listener->paused;
				listener->paused = TRUE;
				/* Unsubscribe from the previous publisher */
				janus_videoroom_participant *prev_feed = listener->feed;
				if(prev_feed) {
					janus_mutex_lock(&prev_feed->listeners_mutex);
					prev_feed->listeners = g_slist_remove(prev_feed->listeners, listener);
					janus_mutex_unlock(&prev_feed->listeners_mutex);
					listener->feed = NULL;
				}
				/* Subscribe to the new one */
				listener->audio = audio ? json_is_true(audio) : TRUE;	/* True by default */
				if(!publisher->audio)
					listener->audio = FALSE;	/* ... unless the publisher isn't sending any audio */
				listener->video = video ? json_is_true(video) : TRUE;	/* True by default */
				if(!publisher->video)
					listener->video = FALSE;	/* ... unless the publisher isn't sending any video */
				listener->data = data ? json_is_true(data) : TRUE;	/* True by default */
				if(!publisher->data)
					listener->data = FALSE;	/* ... unless the publisher isn't sending any data */
				janus_mutex_lock(&publisher->listeners_mutex);
				publisher->listeners = g_slist_append(publisher->listeners, listener);
				janus_mutex_unlock(&publisher->listeners_mutex);
				listener->feed = publisher;
				/* Send a FIR to the new publisher */
				char buf[20];
				memset(buf, 0, 20);
				janus_rtcp_fir((char *)&buf, 20, &publisher->fir_seq);
				JANUS_LOG(LOG_VERB, "Switching existing listener to new publisher, sending FIR to %"SCNu64" (%s)\n", publisher->user_id, publisher->display ? publisher->display : "??");
				gateway->relay_rtcp(publisher->session->handle, 1, buf, 20);
				/* Send a PLI too, just in case... */
				memset(buf, 0, 12);
				janus_rtcp_pli((char *)&buf, 12);
				JANUS_LOG(LOG_VERB, "Switching existing listener to new publisher, sending PLI to %"SCNu64" (%s)\n", publisher->user_id, publisher->display ? publisher->display : "??");
				gateway->relay_rtcp(publisher->session->handle, 1, buf, 12);
				/* Done */
				listener->paused = paused;
				event = json_object();
				json_object_set_new(event, "videoroom", json_string("event"));
				json_object_set_new(event, "switched", json_string("ok"));
				json_object_set_new(event, "room", json_integer(listener->room->room_id));
				json_object_set_new(event, "id", json_integer(feed_id));
				if(publisher->display)
					json_object_set_new(event, "display", json_string(publisher->display));
			} else if(!strcasecmp(request_text, "leave")) {
				janus_videoroom_participant *publisher = listener->feed;
				if(publisher != NULL) {
					janus_mutex_lock(&publisher->listeners_mutex);
					publisher->listeners = g_slist_remove(publisher->listeners, listener);
					janus_mutex_unlock(&publisher->listeners_mutex);
					listener->feed = NULL;
				}
				event = json_object();
				json_object_set_new(event, "videoroom", json_string("event"));
				json_object_set_new(event, "room", json_integer(listener->room->room_id));
				json_object_set_new(event, "left", json_string("ok"));
				session->started = FALSE;
			} else {
				JANUS_LOG(LOG_ERR, "Unknown request '%s'\n", request_text);
				error_code = JANUS_VIDEOROOM_ERROR_INVALID_REQUEST;
				g_snprintf(error_cause, 512, "Unknown request '%s'", request_text);
				goto error;
			}
		} else if(session->participant_type == janus_videoroom_p_type_subscriber_muxed) {
			/* Handle this Multiplexed listener */
			janus_videoroom_listener_muxed *listener = (janus_videoroom_listener_muxed *)session->participant;
			if(listener == NULL) {
				JANUS_LOG(LOG_ERR, "Invalid Multiplexed listener instance\n");
				error_code = JANUS_VIDEOROOM_ERROR_UNKNOWN_ERROR;
				g_snprintf(error_cause, 512, "Invalid Multiplexed listener instance");
				goto error;
			}
			if(!strcasecmp(request_text, "join")) {
				JANUS_LOG(LOG_ERR, "Already in as a Multiplexed listener on this handle\n");
				error_code = JANUS_VIDEOROOM_ERROR_ALREADY_JOINED;
				g_snprintf(error_cause, 512, "Already in as a Multiplexed listener on this handle");
				goto error;
			} else if(!strcasecmp(request_text, "add")) {
				/* Add new streams to subscribe to */
				GList *list = NULL;
				JANUS_VALIDATE_JSON_OBJECT(root, feeds_parameters,
					error_code, error_cause, TRUE,
					JANUS_VIDEOROOM_ERROR_MISSING_ELEMENT, JANUS_VIDEOROOM_ERROR_INVALID_ELEMENT);
				if(error_code != 0)
					goto error;
				json_t *feeds = json_object_get(root, "feeds");
				unsigned int i = 0;
				int problem = 0;
				if(!listener->room) {
					JANUS_LOG(LOG_ERR, "Room Destroyed ");
					error_code = JANUS_VIDEOROOM_ERROR_NO_SUCH_ROOM;
					g_snprintf(error_cause, 512, "No such room ");
					goto error;
				}
				if(listener->room->destroyed) {
					JANUS_LOG(LOG_ERR, "Room Destroyed (%"SCNu64")", listener->room->room_id);
					error_code = JANUS_VIDEOROOM_ERROR_NO_SUCH_ROOM;
					g_snprintf(error_cause, 512, "No such room (%"SCNu64")", listener->room->room_id);
					goto error;
				}
				for(i=0; i<json_array_size(feeds); i++) {
					json_t *feed = json_array_get(feeds, i);
					if(listener->room->destroyed) {
						problem = 1;
						JANUS_LOG(LOG_ERR, "Room destroyed");
						error_code = JANUS_VIDEOROOM_ERROR_NO_SUCH_ROOM;
						g_snprintf(error_cause, 512, "Room destroyed");
						break;
					}
					if(!feed || !json_is_integer(feed)) {
						problem = 1;
						JANUS_LOG(LOG_ERR, "Invalid element (feeds in the array must be integers)\n");
						error_code = JANUS_VIDEOROOM_ERROR_INVALID_ELEMENT;
						g_snprintf(error_cause, 512, "Invalid element (feeds in the array must be integers)");
						break;
					}
					uint64_t feed_id = json_integer_value(feed);
					janus_mutex_lock(&listener->room->participants_mutex);
					janus_videoroom_participant *publisher = g_hash_table_lookup(listener->room->participants, &feed_id);
					janus_mutex_unlock(&listener->room->participants_mutex);
					if(publisher == NULL) { //~ || publisher->sdp == NULL) {
						/* FIXME For muxed listeners, we accept subscriptions to existing participants who haven't published yet */
						problem = 1;
						JANUS_LOG(LOG_ERR, "No such feed (%"SCNu64")\n", feed_id);
						error_code = JANUS_VIDEOROOM_ERROR_NO_SUCH_FEED;
						g_snprintf(error_cause, 512, "No such feed (%"SCNu64")", feed_id);
						break;
					}
					list = g_list_prepend(list, GUINT_TO_POINTER(feed_id));
				}
				if(problem) {
					goto error;
				}
				list = g_list_reverse(list);
				if(janus_videoroom_muxed_subscribe(listener, list, msg->transaction) < 0) {
					JANUS_LOG(LOG_ERR, "Error subscribing!\n");
					error_code = JANUS_VIDEOROOM_ERROR_UNKNOWN_ERROR;	/* FIXME */
					g_snprintf(error_cause, 512, "Error subscribing!");
					goto error;
				}
				janus_videoroom_message_free(msg);
				continue;
			} else if(!strcasecmp(request_text, "remove")) {
				/* Remove subscribed streams */
				GList *list = NULL;
				JANUS_VALIDATE_JSON_OBJECT(root, feeds_parameters,
					error_code, error_cause, TRUE,
					JANUS_VIDEOROOM_ERROR_MISSING_ELEMENT, JANUS_VIDEOROOM_ERROR_INVALID_ELEMENT);
				if(error_code != 0)
					goto error;
				json_t *feeds = json_object_get(root, "feeds");
				unsigned int i = 0;
				int error = 0;
				for(i=0; i<json_array_size(feeds); i++) {
					json_t *feed = json_array_get(feeds, i);
					if(!feed || !json_is_integer(feed)) {
						error = 1;
						break;
					}
					list = g_list_prepend(list, GUINT_TO_POINTER(json_integer_value(feed)));
				}
				if(error) {
					JANUS_LOG(LOG_ERR, "Invalid element (feeds in the array must be integers)\n");
					error_code = JANUS_VIDEOROOM_ERROR_INVALID_ELEMENT;
					g_snprintf(error_cause, 512, "Invalid element (feeds in the array must be integers)");
					goto error;
				}
				list = g_list_reverse(list);
				
				if(!listener->room) {
					JANUS_LOG(LOG_ERR, "Error unsubscribing!\n");
					error_code = JANUS_VIDEOROOM_ERROR_UNKNOWN_ERROR;	/* FIXME */
					g_snprintf(error_cause, 512, "Error unsubscribing!");
					goto error;
				}
				if(janus_videoroom_muxed_unsubscribe(listener, list, msg->transaction) < 0) {
					JANUS_LOG(LOG_ERR, "Error unsubscribing!\n");
					error_code = JANUS_VIDEOROOM_ERROR_UNKNOWN_ERROR;	/* FIXME */
					g_snprintf(error_cause, 512, "Error unsubscribing!");
					goto error;
				}
				janus_videoroom_message_free(msg);
				continue;
			} else if(!strcasecmp(request_text, "start")) {
				/* Start/restart receiving the publishers streams */
				/* TODO */
				event = json_object();
				json_object_set_new(event, "videoroom", json_string("event"));
				json_object_set_new(event, "room", json_integer(listener->room->room_id));
				json_object_set_new(event, "started", json_string("ok"));
				//~ /* Send a FIR */
				//~ char buf[20];
				//~ memset(buf, 0, 20);
				//~ janus_rtcp_fir((char *)&buf, 20, &publisher->fir_seq);
				//~ JANUS_LOG(LOG_VERB, "Resuming publisher, sending FIR to %"SCNu64" (%s)\n", publisher->user_id, publisher->display ? publisher->display : "??");
				//~ gateway->relay_rtcp(publisher->session->handle, 1, buf, 20);
				//~ /* Send a PLI too, just in case... */
				//~ memset(buf, 0, 12);
				//~ janus_rtcp_pli((char *)&buf, 12);
				//~ JANUS_LOG(LOG_VERB, "Resuming publisher, sending PLI to %"SCNu64" (%s)\n", publisher->user_id, publisher->display ? publisher->display : "??");
				//~ gateway->relay_rtcp(publisher->session->handle, 1, buf, 12);
			} else if(!strcasecmp(request_text, "pause")) {
				/* Stop receiving the publishers streams for a while */
				/* TODO */
				event = json_object();
				json_object_set_new(event, "videoroom", json_string("event"));
				json_object_set_new(event, "room", json_integer(listener->room->room_id));
				json_object_set_new(event, "paused", json_string("ok"));
			} else if(!strcasecmp(request_text, "leave")) {
				/* TODO */
				event = json_object();
				json_object_set_new(event, "videoroom", json_string("event"));
				json_object_set_new(event, "room", json_integer(listener->room->room_id));
				json_object_set_new(event, "left", json_string("ok"));
				session->started = FALSE;
			} else {
				JANUS_LOG(LOG_ERR, "Unknown request '%s'\n", request_text);
				error_code = JANUS_VIDEOROOM_ERROR_INVALID_REQUEST;
				g_snprintf(error_cause, 512, "Unknown request '%s'", request_text);
				goto error;
			}
		}

		/* Prepare JSON event */
		JANUS_LOG(LOG_VERB, "Preparing JSON event as a reply\n");
		/* Any SDP to handle? */
		const char *msg_sdp_type = json_string_value(json_object_get(msg->jsep, "type"));
		const char *msg_sdp = json_string_value(json_object_get(msg->jsep, "sdp"));
		if(!msg_sdp) {
			int ret = gateway->push_event(msg->handle, &janus_videoroom_plugin, msg->transaction, event, NULL);
			JANUS_LOG(LOG_VERB, "  >> %d (%s)\n", ret, janus_get_api_error(ret));
			json_decref(event);
		} else {
			JANUS_LOG(LOG_VERB, "This is involving a negotiation (%s) as well:\n%s\n", msg_sdp_type, msg_sdp);
			const char *type = NULL;
			if(!strcasecmp(msg_sdp_type, "offer")) {
				/* We need to answer */
				type = "answer";
			} else if(!strcasecmp(msg_sdp_type, "answer")) {
				/* We got an answer (from a listener?), no need to negotiate */
				g_atomic_int_set(&session->hangingup, 0);
				int ret = gateway->push_event(msg->handle, &janus_videoroom_plugin, msg->transaction, event, NULL);
				JANUS_LOG(LOG_VERB, "  >> %d (%s)\n", ret, janus_get_api_error(ret));
				json_decref(event);
				janus_videoroom_message_free(msg);
				continue;
			} else {
				/* TODO We don't support anything else right now... */
				JANUS_LOG(LOG_ERR, "Unknown SDP type '%s'\n", msg_sdp_type);
				error_code = JANUS_VIDEOROOM_ERROR_INVALID_SDP_TYPE;
				g_snprintf(error_cause, 512, "Unknown SDP type '%s'", msg_sdp_type);
				goto error;
			}
			if(session->participant_type != janus_videoroom_p_type_publisher) {
				/* We shouldn't be here, we always offer ourselves */
				JANUS_LOG(LOG_ERR, "Only publishers send offers\n");
				error_code = JANUS_VIDEOROOM_ERROR_INVALID_SDP_TYPE;
				g_snprintf(error_cause, 512, "Only publishers send offers");
				goto error;
			} else {
				/* This is a new publisher: is there room? */
				janus_videoroom_participant *participant = (janus_videoroom_participant *)session->participant;
				janus_videoroom *videoroom = participant->room;
				int count = 0;
				GHashTableIter iter;
				gpointer value;
				if(!videoroom) {
					error_code = JANUS_VIDEOROOM_ERROR_NO_SUCH_ROOM;
					goto error;
				}
				if(videoroom->destroyed) {
					error_code = JANUS_VIDEOROOM_ERROR_NO_SUCH_ROOM;
					goto error;
				}
				janus_mutex_lock(&videoroom->participants_mutex);
				g_hash_table_iter_init(&iter, videoroom->participants);
				while (!videoroom->destroyed && g_hash_table_iter_next(&iter, NULL, &value)) {
					janus_videoroom_participant *p = value;
					if(p != participant && p->sdp)
						count++;
				}
				janus_mutex_unlock(&videoroom->participants_mutex);
				if(count == videoroom->max_publishers) {
					participant->audio_active = FALSE;
					participant->video_active = FALSE;
					JANUS_LOG(LOG_ERR, "Maximum number of publishers (%d) already reached\n", videoroom->max_publishers);
					error_code = JANUS_VIDEOROOM_ERROR_PUBLISHERS_FULL;
					g_snprintf(error_cause, 512, "Maximum number of publishers (%d) already reached", videoroom->max_publishers);
					goto error;
				}
				/* Now prepare the SDP to give back */
				if(strstr(msg_sdp, "Mozilla")) {
					participant->firefox = TRUE;
				}
				/* Which media are available? */
				int audio = 0, video = 0, data = 0;
				const char *audio_mode = NULL, *video_mode = NULL;
<<<<<<< HEAD
				char error_str[100];
				janus_sdp *parsed_sdp = janus_sdp_parse(msg->sdp, error_str, sizeof(error_str));
=======
				sdp_parser_t *parser = sdp_parse(sdphome, msg_sdp, strlen(msg_sdp), 0);
				sdp_session_t *parsed_sdp = sdp_session(parser);
>>>>>>> 47df0af9
				if(!parsed_sdp) {
					/* Invalid SDP */
					JANUS_LOG(LOG_ERR, "Error parsing SDP: %s\n", error_str);
					error_code = JANUS_VIDEOROOM_ERROR_PUBLISHERS_FULL;
					g_snprintf(error_cause, 512, "Error parsing SDP: %s", error_str);
					goto error;
				}
				GList *temp = parsed_sdp->m_lines;
				while(temp) {
					janus_sdp_mline *m = (janus_sdp_mline *)temp->data;
					if(m->type == JANUS_SDP_AUDIO && m->port > 0) {
						audio++;
						participant->audio = TRUE;
						if(audio > 1) {
							temp = temp->next;
							continue;
						}
					} else if(m->type == JANUS_SDP_VIDEO && m->port > 0) {
						video++;
						participant->video = TRUE;
						if(video > 1) {
							temp = temp->next;
							continue;
						}
<<<<<<< HEAD
#ifdef HAVE_SCTP
					} else if(m->type == JANUS_SDP_APPLICATION && m->port > 0) {
=======
					} else if(m->m_type == sdp_media_application && m->m_port > 0) {
>>>>>>> 47df0af9
						data++;
						participant->data = TRUE;
						if(data > 1) {
							temp = temp->next;
							continue;
						}
					}
					if(m->type == JANUS_SDP_AUDIO || m->type == JANUS_SDP_VIDEO) {
						/* What is the direction? */
						switch(m->direction) {
							case JANUS_SDP_RECVONLY:
								/* If we're getting a 'recvonly' publisher, we're going to answer with 'inactive' */
							case JANUS_SDP_INACTIVE:
								if(m->type == JANUS_SDP_AUDIO) {
									audio_mode = "inactive";
								} else {
									video_mode = "inactive";
								}
								break;
							case JANUS_SDP_SENDONLY:
								/* What we expect, turn this into 'recvonly' */
							case JANUS_SDP_SENDRECV:
							default:
								if(m->type == JANUS_SDP_AUDIO) {
									audio_mode = "recvonly";
								} else {
									video_mode = "recvonly";
								}
								break;
						}
					}
					temp = temp->next;
				}
				janus_sdp_free(parsed_sdp);
				JANUS_LOG(LOG_VERB, "The publisher %s going to send an audio stream\n", audio ? "is" : "is NOT");
				int opus_pt = 0, isac32_pt = 0, isac16_pt = 0, pcmu_pt = 0, pcma_pt = 0,
					vp8_pt = 0, vp9_pt = 0, h264_pt = 0;
				if(audio) {
					JANUS_LOG(LOG_VERB, "  -- Will answer with media direction '%s'\n", audio_mode);
					opus_pt = janus_get_codec_pt(msg_sdp, "opus");
					if(opus_pt > 0) {
						JANUS_LOG(LOG_VERB, "  -- -- Opus payload type is %d\n", opus_pt);
					}
					isac32_pt = janus_get_codec_pt(msg_sdp, "isac32");
					if(isac32_pt > 0) {
						JANUS_LOG(LOG_VERB, "  -- -- ISAC 32K payload type is %d\n", isac32_pt);
					}
					isac16_pt = janus_get_codec_pt(msg_sdp, "isac16");
					if(isac16_pt > 0) {
						JANUS_LOG(LOG_VERB, "  -- -- ISAC 16K payload type is %d\n", isac16_pt);
					}
					pcmu_pt = janus_get_codec_pt(msg_sdp, "pcmu");
					if(pcmu_pt > 0) {
						JANUS_LOG(LOG_VERB, "  -- -- PCMU payload type is %d\n", pcmu_pt);
					}
					pcma_pt = janus_get_codec_pt(msg_sdp, "pcma");
					if(pcma_pt > 0) {
						JANUS_LOG(LOG_VERB, "  -- -- PCMA payload type is %d\n", pcma_pt);
					}
				}
				JANUS_LOG(LOG_VERB, "The publisher %s going to send a video stream\n", video ? "is" : "is NOT");
				if(video) {
					JANUS_LOG(LOG_VERB, "  -- Will answer with media direction '%s'\n", video_mode);
					vp8_pt = janus_get_codec_pt(msg_sdp, "vp8");
					if(vp8_pt > 0) {
						JANUS_LOG(LOG_VERB, "  -- -- VP8 payload type is %d\n", vp8_pt);
					}
					vp9_pt = janus_get_codec_pt(msg_sdp, "vp9");
					if(vp9_pt > 0) {
						JANUS_LOG(LOG_VERB, "  -- -- VP9 payload type is %d\n", vp9_pt);
					}
					h264_pt = janus_get_codec_pt(msg_sdp, "h264");
					if(h264_pt > 0) {
						JANUS_LOG(LOG_VERB, "  -- -- H264 payload type is %d\n", h264_pt);
					}
				}
				JANUS_LOG(LOG_VERB, "The publisher %s going to open a data channel\n", data ? "is" : "is NOT");
				/* Also add a bandwidth SDP attribute if we're capping the bitrate in the room */
				int b = 0;
				if(participant->firefox)	/* Don't add any b=AS attribute for Chrome */
					b = (int)(videoroom->bitrate/1000);
				char sdp[1280], audio_mline[256], video_mline[512], data_mline[256];
				char *newsdp = NULL;
				int res = 0;
				int pass = 0;
				for(pass = 1; pass <= 2; pass++) {
					if(pass == 2) {
						/* Now turn the SDP into what we'll send subscribers, using the static payload types for making switching easier */
						if(audio_mode && strcmp(audio_mode, "inactive"))
							/* The publisher gets a recvonly or inactive back */
							/* Subscribers gets a sendonly or inactive back */
							audio_mode = "sendonly";
						if(video_mode && strcmp(video_mode, "inactive"))
							video_mode = "sendonly";
					}
					audio_mline[0] = '\0';
					if(audio) {
						int pt = -1;
						switch(videoroom->acodec) {
							case JANUS_VIDEOROOM_OPUS:
								if(opus_pt >= 0)
									pt = (pass == 1 ? opus_pt : OPUS_PT);
								break;
							case JANUS_VIDEOROOM_ISAC_32K:
								if(isac32_pt >= 0)
									pt = (pass == 1 ? isac32_pt : ISAC32_PT);
								break;
							case JANUS_VIDEOROOM_ISAC_16K:
								if(isac16_pt >= 0)
									pt = (pass == 1 ? isac16_pt : ISAC16_PT);
								break;
							case JANUS_VIDEOROOM_PCMU:
								if(pcmu_pt >= 0)
									pt = (pass == 1 ? pcmu_pt : PCMU_PT);
								break;
							case JANUS_VIDEOROOM_PCMA:
								if(pcma_pt >= 0)
									pt = (pass == 1 ? pcma_pt : PCMA_PT);
								break;
							default:
								/* Shouldn't happen */
								break;
						}
						if(pass == 1 && pt < 0)
							JANUS_LOG(LOG_WARN, "Videoroom is forcing %s, but publisher didn't offer any... rejecting audio\n", janus_videoroom_audiocodec_name(videoroom->acodec));
						if(pt >= 0)
							janus_videoroom_sdp_a_format(audio_mline, 256, videoroom->acodec, pt, audio_mode);
						if(audio_mline[0] == '\0' && pass == 1) {
							/* Remove "pass == 1" if the listener also should get a line with port=0. */
							g_snprintf(audio_mline, 256, "m=audio 0 RTP/SAVPF 0\r\n");
						}
					}
					video_mline[0] = '\0';
					if(video) {
						int pt = -1;
						switch(videoroom->vcodec) {
							case JANUS_VIDEOROOM_VP8:
								if(vp8_pt >= 0)
									pt = (pass == 1 ? vp8_pt : VP8_PT);
								break;
							case JANUS_VIDEOROOM_VP9:
								if(vp9_pt >= 0)
									pt = (pass == 1 ? vp9_pt : VP9_PT);
								break;
							case JANUS_VIDEOROOM_H264:
								if(h264_pt >= 0)
									pt = (pass == 1 ? h264_pt : H264_PT);
								break;
							default:
								/* Shouldn't happen */
								break;
						}
						if(pass == 1 && pt < 0)
							JANUS_LOG(LOG_WARN, "Videoroom is forcing %s, but publisher didn't offer any... rejecting video\n", janus_videoroom_videocodec_name(videoroom->vcodec));
						if(pt >= 0)
							janus_videoroom_sdp_v_format(video_mline, 512, videoroom->vcodec, pt, b, video_mode);
						if(video_mline[0] == '\0' && pass == 1) {
							/* Remove "pass == 1" if the listener also should get a line with port=0. */
							g_snprintf(video_mline, 512, "m=video 0 RTP/SAVPF 0\r\n");
						}
					}
					if(data) {
						g_snprintf(data_mline, 256, sdp_d_template);
					} else {
						data_mline[0] = '\0';
					}
					g_snprintf(sdp, 1280, sdp_template,
						janus_get_real_time(),			/* We need current time here */
						janus_get_real_time(),			/* We need current time here */
						participant->room->room_name,	/* Video room name */
						audio_mline,					/* Audio m-line, if any */
						video_mline,					/* Video m-line, if any */
						data_mline);					/* Data channel m-line, if any */
					newsdp = g_strdup(sdp);
					if(video && b == 0) {
						/* Remove useless bandwidth attribute */
						newsdp = janus_string_replace(newsdp, "b=AS:0\r\n", "");
					}
					if(pass == 2)
						break;
					/* Is this room recorded? */
					janus_mutex_lock(&participant->rec_mutex);
					if(videoroom->record || participant->recording_active) {
						janus_videoroom_recorder_create(participant, audio, video);
					}
					janus_mutex_unlock(&participant->rec_mutex);

					JANUS_LOG(LOG_VERB, "Handling publisher: turned this into an '%s':\n%s\n", type, newsdp);
					json_t *jsep = json_pack("{ssss}", "type", type, "sdp", newsdp);
					/* How long will the gateway take to push the event? */
					g_atomic_int_set(&session->hangingup, 0);
					gint64 start = janus_get_monotonic_time();
					res = gateway->push_event(msg->handle, &janus_videoroom_plugin, msg->transaction, event, jsep);
					JANUS_LOG(LOG_VERB, "  >> Pushing event: %d (took %"SCNu64" us)\n", res, janus_get_monotonic_time()-start);
					json_decref(event);
					json_decref(jsep);
					g_free(newsdp);
				}
				/* Done */
				if(res != JANUS_OK) {
					/* TODO Failed to negotiate? We should remove this publisher */
					g_free(newsdp);
				} else {
					/* Store the participant's SDP for interested listeners */
					participant->sdp = newsdp;
					/* We'll wait for the setup_media event before actually telling listeners */
				}
			}
		}
		janus_videoroom_message_free(msg);

		continue;
		
error:
		{
			/* Prepare JSON error event */
			json_t *event = json_object();
			json_object_set_new(event, "videoroom", json_string("event"));
			json_object_set_new(event, "error_code", json_integer(error_code));
			json_object_set_new(event, "error", json_string(error_cause));
			int ret = gateway->push_event(msg->handle, &janus_videoroom_plugin, msg->transaction, event, NULL);
			JANUS_LOG(LOG_VERB, "  >> Pushing event: %d (%s)\n", ret, janus_get_api_error(ret));
			json_decref(event);
			janus_videoroom_message_free(msg);
		}
	}
	JANUS_LOG(LOG_VERB, "Leaving VideoRoom handler thread\n");
	return NULL;
}


/* Multiplexing helpers */
int janus_videoroom_muxed_subscribe(janus_videoroom_listener_muxed *muxed_listener, GList *feeds, char *transaction) {
	if(!muxed_listener || !feeds)
		return -1;
	janus_mutex_lock(&muxed_listener->listeners_mutex);
	JANUS_LOG(LOG_VERB, "Subscribing to %d feeds\n", g_list_length(feeds));
	janus_videoroom *videoroom = muxed_listener->room;
	GList *ps = feeds;
	json_t *list = json_array();
	int added_feeds = 0;
	while(ps) {
		uint64_t feed_id = GPOINTER_TO_UINT(ps->data);
		janus_videoroom_participant *publisher = g_hash_table_lookup(videoroom->participants, &feed_id);
		if(publisher == NULL) { //~ || publisher->sdp == NULL) {
			/* FIXME For muxed listeners, we accept subscriptions to existing participants who haven't published yet */
			JANUS_LOG(LOG_WARN, "No such feed (%"SCNu64"), skipping\n", feed_id);
			ps = ps->next;
			continue;
		}
		/* Are we already subscribed? */
		gboolean subscribed = FALSE;
		GSList *ls = muxed_listener->listeners;
		while(ls) {
			janus_videoroom_listener *l = (janus_videoroom_listener *)ls->data;
			if(l && (l->feed == publisher)) {
				subscribed = TRUE;
				JANUS_LOG(LOG_WARN, "Already subscribed to feed %"SCNu64", skipping\n", feed_id);
				break;
			}
			ls = ls->next;
		}
		if(subscribed) {
			ps = ps->next;
			continue;
		}
		janus_videoroom_listener *listener = g_malloc0(sizeof(janus_videoroom_listener));
		listener->session = muxed_listener->session;
		listener->room = videoroom;
		listener->feed = publisher;
		//~ listener->paused = TRUE;	/* We need an explicit start from the listener */
		listener->paused = FALSE;
		listener->parent = muxed_listener;
		janus_mutex_lock(&publisher->listeners_mutex);
		publisher->listeners = g_slist_append(publisher->listeners, listener);
		janus_mutex_unlock(&publisher->listeners_mutex);
		muxed_listener->listeners = g_slist_append(muxed_listener->listeners, listener);
		JANUS_LOG(LOG_VERB, "Now subscribed to %d feeds\n", g_slist_length(muxed_listener->listeners));
		/* Add to feeds in the answer */
		added_feeds++;
		json_t *f = json_object();
		json_object_set_new(f, "id", json_integer(feed_id));
		if(publisher->display)
			json_object_set_new(f, "display", json_string(publisher->display));
		json_array_append_new(list, f);
		ps = ps->next;
	}
	janus_mutex_unlock(&muxed_listener->listeners_mutex);
	if(added_feeds == 0) {
		/* Nothing changed */
		return 0;
	}
	/* Prepare event */
	json_t *event = json_object();
	json_object_set_new(event, "videoroom", json_string("muxed-attached"));
	json_object_set_new(event, "room", json_integer(videoroom->room_id));
	json_object_set_new(event, "feeds", list);
	JANUS_LOG(LOG_VERB, "Preparing JSON event as a reply\n");
	/* Send the updated offer */
	return janus_videoroom_muxed_offer(muxed_listener, transaction, event);
}

int janus_videoroom_muxed_unsubscribe(janus_videoroom_listener_muxed *muxed_listener, GList *feeds, char *transaction) {
	janus_mutex_lock(&muxed_listener->listeners_mutex);
	JANUS_LOG(LOG_VERB, "Unsubscribing from %d feeds\n", g_list_length(feeds));
	janus_videoroom *videoroom = muxed_listener->room;
	GList *ps = feeds;
	json_t *list = json_array();
	int removed_feeds = 0;
	while(ps) {
		uint64_t feed_id = GPOINTER_TO_UINT(ps->data);
		GSList *ls = muxed_listener->listeners;
		while(ls) {
			janus_videoroom_listener *listener = (janus_videoroom_listener *)ls->data;
			if(listener) {
				janus_videoroom_participant *publisher = listener->feed;
				if(publisher == NULL || publisher->user_id != feed_id) {
					/* Not the publisher we're looking for */
					ls = ls->next;
					continue;
				}
				janus_mutex_lock(&publisher->listeners_mutex);
				publisher->listeners = g_slist_remove(publisher->listeners, listener);
				janus_mutex_unlock(&publisher->listeners_mutex);
				listener->feed = NULL;
				muxed_listener->listeners = g_slist_remove(muxed_listener->listeners, listener);
				JANUS_LOG(LOG_VERB, "Now subscribed to %d feeds\n", g_slist_length(muxed_listener->listeners));
				janus_videoroom_listener_free(listener);
				/* Add to feeds in the answer */
				removed_feeds++;
				json_t *f = json_object();
				json_object_set_new(f, "id", json_integer(feed_id));
				json_array_append_new(list, f);
				break;
			}
			ls = ls->next;
		}
		ps = ps->next;
	}
	janus_mutex_unlock(&muxed_listener->listeners_mutex);
	if(removed_feeds == 0) {
		/* Nothing changed */
		return 0;
	}
	/* Prepare event */
	json_t *event = json_object();
	json_object_set_new(event, "videoroom", json_string("muxed-detached"));
	json_object_set_new(event, "room", json_integer(videoroom->room_id));
	json_object_set_new(event, "feeds", list);
	JANUS_LOG(LOG_VERB, "Preparing JSON event as a reply\n");
	/* Send the updated offer */
	return janus_videoroom_muxed_offer(muxed_listener, transaction, event);
}

int janus_videoroom_muxed_offer(janus_videoroom_listener_muxed *muxed_listener, char *transaction, json_t *event) {
	if(muxed_listener == NULL)
		return -1;
	/* Negotiate by placing a 'muxed' fake attribute for each publisher we subscribed to,
	 * that will translate to multiple SSRCs when merging the SDP */
	int audio = 0, video = 0;
	char audio_muxed[1024], video_muxed[1024], temp[255];
	char sdp[2048], audio_mline[512], video_mline[512], data_mline[1];
	data_mline[0] = '\0'; /* Multiplexed streams do not support data channels */
	memset(audio_muxed, 0, 1024);
	memset(video_muxed, 0, 1024);
	memset(audio_mline, 0, 512);
	memset(video_mline, 0, 512);
	/* Prepare the m-lines (FIXME this will result in an audio line even for video-only rooms, but we don't care) */
	int pt = -1;
	switch(muxed_listener->room->acodec) {
		case JANUS_VIDEOROOM_OPUS:
			pt = OPUS_PT;
			break;
		case JANUS_VIDEOROOM_ISAC_32K:
			pt = ISAC32_PT;
			break;
		case JANUS_VIDEOROOM_ISAC_16K:
			pt = ISAC16_PT;
			break;
		case JANUS_VIDEOROOM_PCMU:
			pt = PCMU_PT;
			break;
		case JANUS_VIDEOROOM_PCMA:
			pt = PCMA_PT;
			break;
		default:
			/* Shouldn't happen */
			break;
	}
	janus_videoroom_sdp_a_format(audio_mline, 512, muxed_listener->room->acodec, pt, "sendonly");
	pt = -1;
	switch(muxed_listener->room->vcodec) {
		case JANUS_VIDEOROOM_VP8:
			pt = VP8_PT;
			break;
		case JANUS_VIDEOROOM_VP9:
			pt = VP9_PT;
			break;
		case JANUS_VIDEOROOM_H264:
			pt = H264_PT;
			break;
		default:
			/* Shouldn't happen */
			break;
	}
	janus_videoroom_sdp_v_format(video_mline, 512, muxed_listener->room->vcodec, pt, 0, "sendonly");
	/* FIXME Add a fake user/SSRC just to avoid the "Failed to set max send bandwidth for video content" bug */
	g_strlcat(audio_muxed, "a=planb:sfu0 1\r\n", 1024);
	g_strlcat(video_muxed, "a=planb:sfu0 2\r\n", 1024);
	/* Go through all the available publishers */
	GSList *ps = muxed_listener->listeners;
	while(ps) {
		janus_videoroom_listener *l = (janus_videoroom_listener *)ps->data;
		if(l && l->feed) { //~ && l->feed->sdp) {
			if(strstr(l->feed->sdp, "m=audio")) {
				audio++;
				g_snprintf(temp, 255, "a=planb:sfu%"SCNu64" %"SCNu32"\r\n", l->feed->user_id, l->feed->audio_ssrc);
				g_strlcat(audio_muxed, temp, 1024);
			}
			if(strstr(l->feed->sdp, "m=video")) {
				video++;
				g_snprintf(temp, 255, "a=planb:sfu%"SCNu64" %"SCNu32"\r\n", l->feed->user_id, l->feed->video_ssrc);
				g_strlcat(video_muxed, temp, 1024);
			}
		}
		ps = ps->next;
	}
	/* Also add a bandwidth SDP attribute if we're capping the bitrate in the room */
	if(audio) {
		g_strlcat(audio_mline, audio_muxed, 2048);
	}
	if(video) {
		g_strlcat(video_mline, video_muxed, 2048);
	}
	g_snprintf(sdp, 2048, sdp_template,
		janus_get_real_time(),			/* We need current time here */
		janus_get_real_time(),			/* We need current time here */
		muxed_listener->room->room_name,	/* Video room name */
		audio_mline,					/* Audio m-line */
		video_mline,					/* Video m-line */
		data_mline);					/* Data channel m-line */
	char *newsdp = g_strdup(sdp);
	if(video) {
		/* Remove useless bandwidth attribute, if any */
		newsdp = janus_string_replace(newsdp, "b=AS:0\r\n", "");
	}
	JANUS_LOG(LOG_VERB, "%s", newsdp);
	json_t *jsep = json_pack("{ssss}", "type", "offer", "sdp", newsdp);
	/* How long will the gateway take to push the event? */
	gint64 start = janus_get_monotonic_time();
	int res = gateway->push_event(muxed_listener->session->handle, &janus_videoroom_plugin, transaction, event, jsep);
	JANUS_LOG(LOG_VERB, "  >> Pushing event: %d (took %"SCNu64" us)\n", res, janus_get_monotonic_time()-start);
	json_decref(event);
	json_decref(jsep);
	if(res != JANUS_OK) {
		/* TODO Failed to negotiate? We should remove this listener */
	} else {
		/* Let's wait for the setup_media event */
	}
	return 0;
}


/* Helper to quickly relay RTP packets from publishers to subscribers */
static void janus_videoroom_relay_rtp_packet(gpointer data, gpointer user_data) {
	janus_videoroom_rtp_relay_packet *packet = (janus_videoroom_rtp_relay_packet *)user_data;
	if(!packet || !packet->data || packet->length < 1) {
		JANUS_LOG(LOG_ERR, "Invalid packet...\n");
		return;
	}
	janus_videoroom_listener *listener = (janus_videoroom_listener *)data;
	if(!listener || !listener->session) {
		// JANUS_LOG(LOG_ERR, "Invalid session...\n");
		return;
	}
	if(listener->paused) {
		// JANUS_LOG(LOG_ERR, "This listener paused the stream...\n");
		return;
	}
	janus_videoroom_session *session = listener->session;
	if(!session || !session->handle) {
		// JANUS_LOG(LOG_ERR, "Invalid session...\n");
		return;
	}
	if(!session->started) {
		// JANUS_LOG(LOG_ERR, "Streaming not started yet for this session...\n");
		return;
	}
	
	/* Make sure there hasn't been a publisher switch by checking the SSRC */
	if(packet->is_video) {
		/* Check if this listener is subscribed to this medium */
		if(!listener->video) {
			/* Nope, don't relay */
			return;
		}
		if(ntohl(packet->data->ssrc) != listener->context.v_last_ssrc) {
			listener->context.v_last_ssrc = ntohl(packet->data->ssrc);
			listener->context.v_base_ts_prev = listener->context.v_last_ts;
			listener->context.v_base_ts = packet->timestamp;
			listener->context.v_base_seq_prev = listener->context.v_last_seq;
			listener->context.v_base_seq = packet->seq_number;
		}
		/* Compute a coherent timestamp and sequence number */
		listener->context.v_last_ts = (packet->timestamp-listener->context.v_base_ts)
			+ listener->context.v_base_ts_prev+4500;	/* FIXME When switching, we assume 15fps */
		listener->context.v_last_seq = (packet->seq_number-listener->context.v_base_seq)+listener->context.v_base_seq_prev+1;
		/* Update the timestamp and sequence number in the RTP packet, and send it */
		packet->data->timestamp = htonl(listener->context.v_last_ts);
		packet->data->seq_number = htons(listener->context.v_last_seq);
		if(gateway != NULL)
			gateway->relay_rtp(session->handle, packet->is_video, (char *)packet->data, packet->length);
		/* Restore the timestamp and sequence number to what the publisher set them to */
		packet->data->timestamp = htonl(packet->timestamp);
		packet->data->seq_number = htons(packet->seq_number);
	} else {
		/* Check if this listener is subscribed to this medium */
		if(!listener->audio) {
			/* Nope, don't relay */
			return;
		}
		if(ntohl(packet->data->ssrc) != listener->context.a_last_ssrc) {
			listener->context.a_last_ssrc = ntohl(packet->data->ssrc);
			listener->context.a_base_ts_prev = listener->context.a_last_ts;
			listener->context.a_base_ts = packet->timestamp;
			listener->context.a_base_seq_prev = listener->context.a_last_seq;
			listener->context.a_base_seq = packet->seq_number;
		}
		/* Compute a coherent timestamp and sequence number */
		listener->context.a_last_ts = (packet->timestamp-listener->context.a_base_ts)
			+ listener->context.a_base_ts_prev+960;	/* FIXME When switching, we assume Opus and so a 960 ts step */
		listener->context.a_last_seq = (packet->seq_number-listener->context.a_base_seq)+listener->context.a_base_seq_prev+1;
		/* Update the timestamp and sequence number in the RTP packet, and send it */
		packet->data->timestamp = htonl(listener->context.a_last_ts);
		packet->data->seq_number = htons(listener->context.a_last_seq);
		if(gateway != NULL)
			gateway->relay_rtp(session->handle, packet->is_video, (char *)packet->data, packet->length);
		/* Restore the timestamp and sequence number to what the publisher set them to */
		packet->data->timestamp = htonl(packet->timestamp);
		packet->data->seq_number = htons(packet->seq_number);
	}

	return;
}

static void janus_videoroom_relay_data_packet(gpointer data, gpointer user_data) {
	char *text = (char *)user_data;
	janus_videoroom_listener *listener = (janus_videoroom_listener *)data;
	if(!listener || !listener->session || !listener->data || listener->paused) {
		return;
	}
	janus_videoroom_session *session = listener->session;
	if(!session || !session->handle) {
		return;
	}
	if(!session->started) {
		return;
	}
	if(gateway != NULL && text != NULL) {
		JANUS_LOG(LOG_VERB, "Forwarding DataChannel message (%zu bytes) to viewer: %s\n", strlen(text), text);
		gateway->relay_data(session->handle, text, strlen(text));
	}
	return;
}

/* Helper to free janus_videoroom structs. */
static void janus_videoroom_free(janus_videoroom *room) {
	if(room) {
		janus_mutex_lock(&room->participants_mutex);
		g_free(room->room_name);
		g_free(room->room_secret);
		g_free(room->room_pin);
		g_free(room->rec_dir);
		g_hash_table_unref(room->participants);
		janus_mutex_unlock(&room->participants_mutex);
		janus_mutex_destroy(&room->participants_mutex);
		g_free(room);
		room = NULL;
	}
}

static void janus_videoroom_listener_free(janus_videoroom_listener *l) {
	JANUS_LOG(LOG_VERB, "Freeing listener\n");
	g_free(l);
}

static void janus_videoroom_muxed_listener_free(janus_videoroom_listener_muxed *l) {
	JANUS_LOG(LOG_VERB, "Freeing muxed-listener\n");
	GSList *ls = l->listeners;
	while(ls) {
		janus_videoroom_listener *listener = (janus_videoroom_listener *)ls->data;
		if(listener) {
			janus_videoroom_listener_free(listener);
		}
		ls = ls->next;
	}
	g_slist_free(l->listeners);
	g_free(l);
}

static void janus_videoroom_participant_free(janus_videoroom_participant *p) {
	JANUS_LOG(LOG_VERB, "Freeing publisher\n");
	g_free(p->display);
	g_free(p->sdp);

	if(p->arc) {
		janus_recorder_free(p->arc);
		p->arc = NULL;
	}
	if(p->vrc) {
		janus_recorder_free(p->vrc);
		p->vrc = NULL;
	}

	janus_mutex_lock(&p->listeners_mutex);
	while(p->listeners) {
		janus_videoroom_listener *l = (janus_videoroom_listener *)p->listeners->data;
		if(l) {
			p->listeners = g_slist_remove(p->listeners, l);
			l->feed = NULL;
		}
	}
	janus_mutex_unlock(&p->listeners_mutex);
	janus_mutex_lock(&p->rtp_forwarders_mutex);
	if(p->udp_sock > 0) {
		close(p->udp_sock);
		p->udp_sock = 0;
	}
	g_hash_table_destroy(p->rtp_forwarders);
	p->rtp_forwarders = NULL;
	janus_mutex_unlock(&p->rtp_forwarders_mutex);
	g_slist_free(p->listeners);

	janus_mutex_destroy(&p->listeners_mutex);
	janus_mutex_destroy(&p->rtp_forwarders_mutex);
	g_free(p);
}<|MERGE_RESOLUTION|>--- conflicted
+++ resolved
@@ -3277,13 +3277,8 @@
 				/* Which media are available? */
 				int audio = 0, video = 0, data = 0;
 				const char *audio_mode = NULL, *video_mode = NULL;
-<<<<<<< HEAD
 				char error_str[100];
-				janus_sdp *parsed_sdp = janus_sdp_parse(msg->sdp, error_str, sizeof(error_str));
-=======
-				sdp_parser_t *parser = sdp_parse(sdphome, msg_sdp, strlen(msg_sdp), 0);
-				sdp_session_t *parsed_sdp = sdp_session(parser);
->>>>>>> 47df0af9
+				janus_sdp *parsed_sdp = janus_sdp_parse(msg_sdp, error_str, sizeof(error_str));
 				if(!parsed_sdp) {
 					/* Invalid SDP */
 					JANUS_LOG(LOG_ERR, "Error parsing SDP: %s\n", error_str);
@@ -3308,12 +3303,7 @@
 							temp = temp->next;
 							continue;
 						}
-<<<<<<< HEAD
-#ifdef HAVE_SCTP
 					} else if(m->type == JANUS_SDP_APPLICATION && m->port > 0) {
-=======
-					} else if(m->m_type == sdp_media_application && m->m_port > 0) {
->>>>>>> 47df0af9
 						data++;
 						participant->data = TRUE;
 						if(data > 1) {
