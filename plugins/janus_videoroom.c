--- conflicted
+++ resolved
@@ -540,12 +540,8 @@
 	char *rec_dir;				/* Where to save the recordings of this room, if enabled */
 	GHashTable *participants;	/* Map of potential publishers (we get subscribers from them) */
 	GHashTable *private_ids;	/* Map of existing private IDs */
-<<<<<<< HEAD
 	volatile gint destroyed;	/* Whether this room has been destroyed */
-	gboolean check_tokens;		/* Whether to check tokens when participants join (see below) */
-=======
 	gboolean check_allowed;		/* Whether to check tokens when participants join (see below) */
->>>>>>> fa6c5fdb
 	GHashTable *allowed;		/* Map of participants (as tokens) allowed to join */
 	gboolean notify_joining;	/* Whether an event is sent to notify all participants if a new participant joins the room */
 	janus_mutex mutex;			/* Mutex to lock this room instance */
