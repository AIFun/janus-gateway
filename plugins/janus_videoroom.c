/*! \file   janus_videoroom.c
 * \author Lorenzo Miniero <lorenzo@meetecho.com>
 * \copyright GNU General Public License v3
 * \brief  Janus VideoRoom plugin
 * \details  This is a plugin implementing a videoconferencing SFU
 * (Selective Forwarding Unit) for Janus, that is an audio/video router.
 * This means that the plugin implements a virtual conferencing room peers
 * can join and leave at any time. This room is based on a Publish/Subscribe
 * pattern. Each peer can publish his/her own live audio/video feeds: this
 * feed becomes an available stream in the room the other participants can
 * attach to. This means that this plugin allows the realization of several
 * different scenarios, ranging from a simple webinar (one speaker, several
 * listeners) to a fully meshed video conference (each peer sending and
 * receiving to and from all the others).
 * 
 * For what concerns the subscriber side, there are two different ways to
 * attach to a publisher's feed: a generic 'listener', which can attach to
 * a single feed, and a more complex 'Multiplexed listener', which instead can
 * attach to more feeds using the same PeerConnection. The generic 'listener'
 * is the default, which means that if you want to watch more feeds at the
 * same time, you'll need to create multiple 'listeners' to attach at any
 * of them. The 'Multiplexed listener', instead, is a more complex alternative
 * that exploits the so called RTCWEB 'Plan B', which multiplexes more
 * streams on a single PeerConnection and in the SDP: while more efficient in terms of
 * resources, though, this approach is experimental, and currently only
 * available on Google Chrome, so use it wisely.
 * \note As of now, work on Plan B is still going on, and as such its support in Janus
 * is flaky to say the least. Don't try to attach as a Multiplexed listener or bad
 * things will probably happen!
 * 
 * Considering that this plugin allows for several different WebRTC PeerConnections
 * to be on at the same time for the same peer (specifically, each peer
 * potentially has 1 PeerConnection on for publishing and N on for subscriptions
 * from other peers), each peer may need to attach several times to the same
 * plugin for every stream: this means that each peer needs to have at least one
 * handle active for managing its relation with the plugin (joining a room,
 * leaving a room, muting/unmuting, publishing, receiving events), and needs
 * to open a new one each time he/she wants to subscribe to a feed from
 * another participant (or a single one in case a 'Multiplexed listener is used).
 * The handle used for a subscription, however, would be logically a "slave"
 * to the master one used for managing the room: this means that it cannot
 * be used, for instance, to unmute in the room, as its only purpose would
 * be to provide a context in which creating the sendonly PeerConnection
 * for the subscription to the active participant.
 * 
 * Rooms to make available are listed in the plugin configuration file.
 * A pre-filled configuration file is provided in \c conf/janus.plugin.videoroom.cfg
 * and includes a demo room for testing. The same plugin is also used
 * dynamically (that is, with rooms created on the fly via API) in the
 * Screen Sharing demo as well.
 * 
 * To add more rooms or modify the existing one, you can use the following
 * syntax:
 * 
 * \verbatim
[<unique room ID>]
description = This is my awesome room
is_private = yes|no (private rooms don't appear when you do a 'list' request)
secret = <optional password needed for manipulating (e.g. destroying) the room>
pin = <optional password needed for joining the room>
publishers = <max number of concurrent senders> (e.g., 6 for a video
             conference or 1 for a webinar)
bitrate = <max video bitrate for senders> (e.g., 128000)
fir_freq = <send a FIR to publishers every fir_freq seconds> (0=disable)
audiocodec = opus|isac32|isac16|pcmu|pcma (audio codec to force on publishers, default=opus)
videocodec = vp8|vp9|h264 (video codec to force on publishers, default=vp8)
record = true|false (whether this room should be recorded, default=false)
rec_dir = <folder where recordings should be stored, when enabled>
\endverbatim
 *
 * Note that recording will work with all codecs except iSAC.
 *
 * \section sfuapi Video Room API
 * 
 * The Video Room API supports several requests, some of which are
 * synchronous and some asynchronous. There are some situations, though,
 * (invalid JSON, invalid request) which will always result in a
 * synchronous error response even for asynchronous requests. 
 * 
 * \c create , \c destroy , \c exists, \c list and \c listparticipants
 * are synchronous requests, which means you'll
 * get a response directly within the context of the transaction.
 * \c create allows you to create a new video room dynamically, as an
 * alternative to using the configuration file; \c destroy removes a
 * video room and destroys it, kicking all the users out as part of the
 * process; \c exists allows you to check whether a specific video room
 * exists; finally, \c list lists all the available rooms, while \c
 * listparticipants lists all the participants of a specific room and
 * their details.
 * 
 * The \c join , \c joinandconfigure , \c configure , \c publish ,
 * \c unpublish , \c start , \c pause , \c switch , \c stop , \c add ,
 * \c remove and \c leave requests instead are all asynchronous, which
 * means you'll get a notification about their success or failure in
 * an event. \c join allows you to join a specific video room, specifying
 * whether that specific PeerConnection will be used for publishing or
 * watching; \c configure can be used to modify some of the participation
 * settings (e.g., bitrate cap); \c joinandconfigure combines the previous
 * two requests in a single one (just for publishers); \c publish can be
 * used to start sending media to broadcast to the other participants,
 * while \c unpublish does the opposite; \c start allows you to start
 * receiving media from a publisher you've subscribed to previously by
 * means of a \c join , while \c pause pauses the delivery of the media;
 * the \c switch request can be used to change the source of the media
 * flowing over a specific PeerConnection (e.g., I was watching Alice,
 * I want to watch Bob now) without having to create a new handle for
 * that; \c stop interrupts a viewer instance; \c add and \c remove
 * are just used when involving "Plan B", and are used to add or remove
 * publishers to be muxed in the single viewer PeerConnection; finally,
 * \c leave allows you to leave a video room for good.
 * 
 * Actual API docs: TBD.
 * 
 * \ingroup plugins
 * \ref plugins
 */

#include "plugin.h"

#include <jansson.h>
#include <sofia-sip/sdp.h>

#include "../debug.h"
#include "../apierror.h"
#include "../config.h"
#include "../mutex.h"
#include "../rtp.h"
#include "../rtcp.h"
#include "../record.h"
#include "../utils.h"
#include <sys/types.h>
#include <sys/socket.h>


/* Plugin information */
#define JANUS_VIDEOROOM_VERSION			6
#define JANUS_VIDEOROOM_VERSION_STRING	"0.0.6"
#define JANUS_VIDEOROOM_DESCRIPTION		"This is a plugin implementing a videoconferencing SFU (Selective Forwarding Unit) for Janus, that is an audio/video router."
#define JANUS_VIDEOROOM_NAME			"JANUS VideoRoom plugin"
#define JANUS_VIDEOROOM_AUTHOR			"Meetecho s.r.l."
#define JANUS_VIDEOROOM_PACKAGE			"janus.plugin.videoroom"

/* Plugin methods */
janus_plugin *create(void);
int janus_videoroom_init(janus_callbacks *callback, const char *config_path);
void janus_videoroom_destroy(void);
int janus_videoroom_get_api_compatibility(void);
int janus_videoroom_get_version(void);
const char *janus_videoroom_get_version_string(void);
const char *janus_videoroom_get_description(void);
const char *janus_videoroom_get_name(void);
const char *janus_videoroom_get_author(void);
const char *janus_videoroom_get_package(void);
void janus_videoroom_create_session(janus_plugin_session *handle, int *error);
struct janus_plugin_result *janus_videoroom_handle_message(janus_plugin_session *handle, char *transaction, json_t *message, json_t *jsep);
void janus_videoroom_setup_media(janus_plugin_session *handle);
void janus_videoroom_incoming_rtp(janus_plugin_session *handle, int video, char *buf, int len);
void janus_videoroom_incoming_rtcp(janus_plugin_session *handle, int video, char *buf, int len);
void janus_videoroom_incoming_data(janus_plugin_session *handle, char *buf, int len);
void janus_videoroom_slow_link(janus_plugin_session *handle, int uplink, int video);
void janus_videoroom_hangup_media(janus_plugin_session *handle);
void janus_videoroom_destroy_session(janus_plugin_session *handle, int *error);
json_t *janus_videoroom_query_session(janus_plugin_session *handle);

/* Plugin setup */
static janus_plugin janus_videoroom_plugin =
	JANUS_PLUGIN_INIT (
		.init = janus_videoroom_init,
		.destroy = janus_videoroom_destroy,

		.get_api_compatibility = janus_videoroom_get_api_compatibility,
		.get_version = janus_videoroom_get_version,
		.get_version_string = janus_videoroom_get_version_string,
		.get_description = janus_videoroom_get_description,
		.get_name = janus_videoroom_get_name,
		.get_author = janus_videoroom_get_author,
		.get_package = janus_videoroom_get_package,
		
		.create_session = janus_videoroom_create_session,
		.handle_message = janus_videoroom_handle_message,
		.setup_media = janus_videoroom_setup_media,
		.incoming_rtp = janus_videoroom_incoming_rtp,
		.incoming_rtcp = janus_videoroom_incoming_rtcp,
		.incoming_data = janus_videoroom_incoming_data,
		.slow_link = janus_videoroom_slow_link,
		.hangup_media = janus_videoroom_hangup_media,
		.destroy_session = janus_videoroom_destroy_session,
		.query_session = janus_videoroom_query_session,
	);

/* Plugin creator */
janus_plugin *create(void) {
	JANUS_LOG(LOG_VERB, "%s created!\n", JANUS_VIDEOROOM_NAME);
	return &janus_videoroom_plugin;
}

/* Parameter validation */
static struct janus_json_parameter request_parameters[] = {
	{"request", JSON_STRING, JANUS_JSON_PARAM_REQUIRED}
};
static struct janus_json_parameter create_parameters[] = {
	{"room", JSON_INTEGER, JANUS_JSON_PARAM_POSITIVE},
	{"description", JSON_STRING, 0},
	{"is_private", JANUS_JSON_BOOL, 0},
	{"secret", JSON_STRING, 0},
	{"pin", JSON_STRING, 0},
	{"bitrate", JSON_INTEGER, JANUS_JSON_PARAM_POSITIVE},
	{"fir_freq", JSON_INTEGER, JANUS_JSON_PARAM_POSITIVE},
	{"publishers", JSON_INTEGER, JANUS_JSON_PARAM_POSITIVE},
	{"audiocodec", JSON_STRING, 0},
	{"videocodec", JSON_STRING, 0},
	{"record", JANUS_JSON_BOOL, 0},
	{"rec_dir", JSON_STRING, 0},
	{"permanent", JANUS_JSON_BOOL, 0}
};
static struct janus_json_parameter room_parameters[] = {
	{"room", JSON_INTEGER, JANUS_JSON_PARAM_REQUIRED | JANUS_JSON_PARAM_POSITIVE}
};
static struct janus_json_parameter destroy_parameters[] = {
	{"room", JSON_INTEGER, JANUS_JSON_PARAM_REQUIRED | JANUS_JSON_PARAM_POSITIVE},
	{"permanent", JANUS_JSON_BOOL, 0}
};
static struct janus_json_parameter join_parameters[] = {
	{"room", JSON_INTEGER, JANUS_JSON_PARAM_REQUIRED | JANUS_JSON_PARAM_POSITIVE},
	{"ptype", JSON_STRING, JANUS_JSON_PARAM_REQUIRED},
	{"audio", JANUS_JSON_BOOL, 0},
	{"video", JANUS_JSON_BOOL, 0},
	{"bitrate", JSON_INTEGER, JANUS_JSON_PARAM_POSITIVE},
	{"record", JANUS_JSON_BOOL, 0},
	{"filename", JSON_STRING, 0}
};
static struct janus_json_parameter publish_parameters[] = {
	{"audio", JANUS_JSON_BOOL, 0},
	{"video", JANUS_JSON_BOOL, 0},
	{"bitrate", JSON_INTEGER, JANUS_JSON_PARAM_POSITIVE},
	{"record", JANUS_JSON_BOOL, 0},
	{"filename", JSON_STRING, 0}
};
static struct janus_json_parameter rtp_forward_parameters[] = {
	{"room", JSON_INTEGER, JANUS_JSON_PARAM_REQUIRED | JANUS_JSON_PARAM_POSITIVE},
	{"publisher_id", JSON_INTEGER, JANUS_JSON_PARAM_REQUIRED | JANUS_JSON_PARAM_POSITIVE},
	{"vid_port", JSON_INTEGER, JANUS_JSON_PARAM_POSITIVE},
	{"au_port", JSON_INTEGER, JANUS_JSON_PARAM_POSITIVE},
	{"host", JSON_STRING, JANUS_JSON_PARAM_REQUIRED}
};
static struct janus_json_parameter stop_rtp_forward_parameters[] = {
	{"room", JSON_INTEGER, JANUS_JSON_PARAM_REQUIRED | JANUS_JSON_PARAM_POSITIVE},
	{"publisher_id", JSON_INTEGER, JANUS_JSON_PARAM_REQUIRED | JANUS_JSON_PARAM_POSITIVE},
	{"stream_id", JSON_INTEGER, JANUS_JSON_PARAM_REQUIRED | JANUS_JSON_PARAM_POSITIVE}
};
static struct janus_json_parameter publisher_parameters[] = {
	{"id", JSON_INTEGER, JANUS_JSON_PARAM_POSITIVE},
	{"display", JSON_STRING, 0}
};
static struct janus_json_parameter configure_parameters[] = {
	{"audio", JANUS_JSON_BOOL, 0},
	{"video", JANUS_JSON_BOOL, 0},
	{"data", JANUS_JSON_BOOL, 0}
};
static struct janus_json_parameter listener_parameters[] = {
	{"feed", JSON_INTEGER, JANUS_JSON_PARAM_REQUIRED | JANUS_JSON_PARAM_POSITIVE},
	{"audio", JANUS_JSON_BOOL, 0},
	{"video", JANUS_JSON_BOOL, 0},
	{"data", JANUS_JSON_BOOL, 0}
};
static struct janus_json_parameter feeds_parameters[] = {
	{"feeds", JSON_ARRAY, JANUS_JSON_PARAM_NONEMPTY}
};

/* Static configuration instance */
static janus_config *config = NULL;
static const char *config_folder = NULL;
static janus_mutex config_mutex;

/* Useful stuff */
static volatile gint initialized = 0, stopping = 0;
static janus_callbacks *gateway = NULL;
static GThread *handler_thread;
static GThread *watchdog;
static su_home_t *sdphome = NULL;
static void *janus_videoroom_handler(void *data);
static void janus_videoroom_relay_rtp_packet(gpointer data, gpointer user_data);
static void janus_videoroom_relay_data_packet(gpointer data, gpointer user_data);

typedef enum janus_videoroom_p_type {
	janus_videoroom_p_type_none = 0,
	janus_videoroom_p_type_subscriber,			/* Generic listener/subscriber */
	janus_videoroom_p_type_subscriber_muxed,	/* Multiplexed listener/subscriber */
	janus_videoroom_p_type_publisher,			/* Participant/publisher */
} janus_videoroom_p_type;

typedef struct janus_videoroom_message {
	janus_plugin_session *handle;
	char *transaction;
	json_t *message;
	json_t *jsep;
} janus_videoroom_message;
static GAsyncQueue *messages = NULL;
static janus_videoroom_message exit_message;

static void janus_videoroom_message_free(janus_videoroom_message *msg) {
	if(!msg || msg == &exit_message)
		return;

	msg->handle = NULL;

	g_free(msg->transaction);
	msg->transaction = NULL;
	if(msg->message)
		json_decref(msg->message);
	msg->message = NULL;
	if(msg->jsep)
		json_decref(msg->jsep);
	msg->jsep = NULL;

	g_free(msg);
}

typedef enum janus_videoroom_audiocodec {
	JANUS_VIDEOROOM_OPUS,		/* Publishers will have to use OPUS 	*/
	JANUS_VIDEOROOM_ISAC_32K,	/* Publishers will have to use ISAC 32K */
	JANUS_VIDEOROOM_ISAC_16K,	/* Publishers will have to use ISAC 16K */
	JANUS_VIDEOROOM_PCMU,		/* Publishers will have to use PCMU 8K 	*/
	JANUS_VIDEOROOM_PCMA		/* Publishers will have to use PCMA 8K 	*/
} janus_videoroom_audiocodec;
static const char *janus_videoroom_audiocodec_name(janus_videoroom_audiocodec acodec) {
	switch(acodec) {
		case JANUS_VIDEOROOM_OPUS:
			return "opus";
		case JANUS_VIDEOROOM_ISAC_32K:
			return "isac32";
		case JANUS_VIDEOROOM_ISAC_16K:
			return "isac16";
		case JANUS_VIDEOROOM_PCMU:
			return "pcmu";
		case JANUS_VIDEOROOM_PCMA:
			return "pcma";
		default:
			/* Shouldn't happen */
			return "opus";
	}
}

typedef enum janus_videoroom_videocodec {
	JANUS_VIDEOROOM_VP8,	/* Publishers will have to use VP8 */
	JANUS_VIDEOROOM_VP9,	/* Publishers will have to use VP9 */
	JANUS_VIDEOROOM_H264	/* Publishers will have to use H264 */
} janus_videoroom_videocodec;
static const char *janus_videoroom_videocodec_name(janus_videoroom_videocodec vcodec) {
	switch(vcodec) {
		case JANUS_VIDEOROOM_VP8:
			return "vp8";
		case JANUS_VIDEOROOM_VP9:
			return "vp9";
		case JANUS_VIDEOROOM_H264:
			return "h264";
		default:
			/* Shouldn't happen */
			return "vp8";
	}
}

typedef struct janus_videoroom {
	guint64 room_id;			/* Unique room ID */
	gchar *room_name;			/* Room description */
	gchar *room_secret;			/* Secret needed to manipulate (e.g., destroy) this room */
	gchar *room_pin;			/* Password needed to join this room, if any */
	gboolean is_private;		/* Whether this room is 'private' (as in hidden) or not */
	int max_publishers;			/* Maximum number of concurrent publishers */
	uint64_t bitrate;			/* Global bitrate limit */
	uint16_t fir_freq;			/* Regular FIR frequency (0=disabled) */
	janus_videoroom_audiocodec acodec;	/* Audio codec to force on publishers*/
	janus_videoroom_videocodec vcodec;	/* Video codec to force on publishers*/
	gboolean record;			/* Whether the feeds from publishers in this room should be recorded */
	char *rec_dir;				/* Where to save the recordings of this room, if enabled */
	gint64 destroyed;			/* Value to flag the room for destruction, done lazily */
	GHashTable *participants;	/* Map of potential publishers (we get listeners from them) */
	janus_mutex participants_mutex;/* Mutex to protect room properties */
} janus_videoroom;
static GHashTable *rooms;
static janus_mutex rooms_mutex;
static GList *old_rooms;
static void janus_videoroom_free(janus_videoroom *room);

typedef struct janus_videoroom_session {
	janus_plugin_session *handle;
	janus_videoroom_p_type participant_type;
	gpointer participant;
	gboolean started;
	gboolean stopping;
	volatile gint hangingup;
	gint64 destroyed;	/* Time at which this session was marked as destroyed */
} janus_videoroom_session;
static GHashTable *sessions;
static GList *old_sessions;
static janus_mutex sessions_mutex;

/* a host whose ports gets streamed rtp packets of the corresponding type. */
typedef struct rtp_forwarder {
	int is_video;
	struct sockaddr_in serv_addr;
} rtp_forwarder;

typedef struct janus_videoroom_participant {
	janus_videoroom_session *session;
	janus_videoroom *room;	/* Room */
	guint64 user_id;	/* Unique ID in the room */
	gchar *display;	/* Display name (just for fun) */
	gchar *sdp;			/* The SDP this publisher negotiated, if any */
	gboolean audio, video, data;		/* Whether audio, video and/or data is going to be sent by this publisher */
	guint32 audio_pt;		/* Audio payload type (Opus) */
	guint32 video_pt;		/* Video payload type (depends on room configuration) */
	guint32 audio_ssrc;		/* Audio SSRC of this publisher */
	guint32 video_ssrc;		/* Video SSRC of this publisher */
	gboolean audio_active;
	gboolean video_active;
	gboolean firefox;	/* We send Firefox users a different kind of FIR */
	uint64_t bitrate;
	gint64 remb_startup;/* Incremental changes on REMB to reach the target at startup */
	gint64 remb_latest;	/* Time of latest sent REMB (to avoid flooding) */
	gint64 fir_latest;	/* Time of latest sent FIR (to avoid flooding) */
	gint fir_seq;		/* FIR sequence number */
	gboolean recording_active;	/* Whether this publisher has to be recorded or not */
	gchar *recording_base;	/* Base name for the recording (e.g., /path/to/filename, will generate /path/to/filename-audio.mjr and/or /path/to/filename-video.mjr */
	janus_recorder *arc;	/* The Janus recorder instance for this publisher's audio, if enabled */
	janus_recorder *vrc;	/* The Janus recorder instance for this publisher's video, if enabled */
	janus_mutex rec_mutex;	/* Mutex to protect the recorders from race conditions */
	GSList *listeners;
	janus_mutex listeners_mutex;
	GHashTable *rtp_forwarders;
	janus_mutex rtp_forwarders_mutex;
	int udp_sock; /* The udp socket on which to forward rtp packets */
} janus_videoroom_participant;
static void janus_videoroom_participant_free(janus_videoroom_participant *p);
static void janus_rtp_forwarder_free_helper(gpointer data);
static guint32 janus_rtp_forwarder_add_helper(janus_videoroom_participant *p, const gchar* host, int port, int is_video);
typedef struct janus_videoroom_listener_context {
	/* Needed to fix seq and ts in case of publisher switching */
	uint32_t a_last_ssrc, a_last_ts, a_base_ts, a_base_ts_prev,
			v_last_ssrc, v_last_ts, v_base_ts, v_base_ts_prev;
	uint16_t a_last_seq, a_base_seq, a_base_seq_prev,
			v_last_seq, v_base_seq, v_base_seq_prev;
} janus_videoroom_listener_context;

typedef struct janus_videoroom_listener {
	janus_videoroom_session *session;
	janus_videoroom *room;	/* Room */
	janus_videoroom_participant *feed;	/* Participant this listener is subscribed to */
	janus_videoroom_listener_context context;	/* Needed in case there are publisher switches on this listener */
	gboolean audio, video, data;		/* Whether audio, video and/or data must be sent to this publisher */
	struct janus_videoroom_listener_muxed *parent;	/* Overall subscriber, if this is a sub-listener in a Multiplexed one */
	gboolean paused;
} janus_videoroom_listener;
static void janus_videoroom_listener_free(janus_videoroom_listener *l);

typedef struct janus_videoroom_listener_muxed {
	janus_videoroom_session *session;
	janus_videoroom *room;	/* Room */
	GSList *listeners;	/* List of listeners (as a Multiplexed listener can be subscribed to more publishers at the same time) */
	janus_mutex listeners_mutex;
} janus_videoroom_listener_muxed;
static void janus_videoroom_muxed_listener_free(janus_videoroom_listener_muxed *l);

typedef struct janus_videoroom_rtp_relay_packet {
	rtp_header *data;
	gint length;
	gint is_video;
	uint32_t timestamp;
	uint16_t seq_number;
} janus_videoroom_rtp_relay_packet;

/* SDP offer/answer templates */
#define OPUS_PT	111
#define ISAC32_PT	104
#define ISAC16_PT	103
#define PCMU_PT	0
#define PCMA_PT	8
#define VP8_PT		100
#define VP9_PT		101
#define H264_PT	107
#define sdp_template \
		"v=0\r\n" \
		"o=- %"SCNu64" %"SCNu64" IN IP4 127.0.0.1\r\n"	/* We need current time here */ \
		"s=%s\r\n"							/* Video room name */ \
		"t=0 0\r\n" \
		"%s%s%s"				/* Audio, video and/or data channel m-lines */
#define sdp_a_template_opus \
		"m=audio 1 RTP/SAVPF %d\r\n"		/* Opus payload type */ \
		"c=IN IP4 1.1.1.1\r\n" \
		"a=%s\r\n"							/* Media direction */ \
		"a=rtpmap:%d opus/48000/2\r\n"		/* Opus payload type */
#define sdp_a_template_isac32 \
		"m=audio 1 RTP/SAVPF %d\r\n"		/* ISAC32_PT payload type */ \
		"c=IN IP4 1.1.1.1\r\n" \
		"a=%s\r\n"							/* Media direction */ \
		"a=rtpmap:%d ISAC/32000\r\n"		/* ISAC32_PT payload type */
#define sdp_a_template_isac16 \
		"m=audio 1 RTP/SAVPF %d\r\n"		/* ISAC16_PT payload type */ \
		"c=IN IP4 1.1.1.1\r\n" \
		"a=%s\r\n"							/* Media direction */ \
		"a=rtpmap:%d ISAC/16000\r\n"		/* ISAC16_PT payload type */
#define sdp_a_template_pcmu \
		"m=audio 1 RTP/SAVPF %d\r\n"		/* PCMU_PT payload type */ \
		"c=IN IP4 1.1.1.1\r\n" \
		"a=%s\r\n"							/* Media direction */ \
		"a=rtpmap:%d PCMU/8000\r\n"		    /* PCMU_PT payload type */
#define sdp_a_template_pcma \
		"m=audio 1 RTP/SAVPF %d\r\n"		/* PCMA_PT payload type */ \
		"c=IN IP4 1.1.1.1\r\n" \
		"a=%s\r\n"							/* Media direction */ \
		"a=rtpmap:%d PCMA/8000\r\n"		    /* PCMA_PT payload type */
#define sdp_v_template_vp8 \
		"m=video 1 RTP/SAVPF %d\r\n"		/* VP8 payload type */ \
		"c=IN IP4 1.1.1.1\r\n" \
		"b=AS:%d\r\n"						/* Bandwidth */ \
		"a=%s\r\n"							/* Media direction */ \
		"a=rtpmap:%d VP8/90000\r\n"			/* VP8 payload type */ \
		"a=rtcp-fb:%d ccm fir\r\n"			/* VP8 payload type */ \
		"a=rtcp-fb:%d nack\r\n"				/* VP8 payload type */ \
		"a=rtcp-fb:%d nack pli\r\n"			/* VP8 payload type */ \
		"a=rtcp-fb:%d goog-remb\r\n"		/* VP8 payload type */
#define sdp_v_template_vp9 \
		"m=video 1 RTP/SAVPF %d\r\n"		/* VP9 payload type */ \
		"c=IN IP4 1.1.1.1\r\n" \
		"b=AS:%d\r\n"						/* Bandwidth */ \
		"a=%s\r\n"							/* Media direction */ \
		"a=rtpmap:%d VP9/90000\r\n"			/* VP9 payload type */ \
		"a=rtcp-fb:%d ccm fir\r\n"			/* VP9 payload type */ \
		"a=rtcp-fb:%d nack\r\n"				/* VP9 payload type */ \
		"a=rtcp-fb:%d nack pli\r\n"			/* VP9 payload type */ \
		"a=rtcp-fb:%d goog-remb\r\n"		/* VP9 payload type */
#define sdp_v_template_h264 \
		"m=video 1 RTP/SAVPF %d\r\n"		/* H264 payload type */ \
		"c=IN IP4 1.1.1.1\r\n" \
		"b=AS:%d\r\n"						/* Bandwidth */ \
		"a=%s\r\n"							/* Media direction */ \
		"a=rtpmap:%d H264/90000\r\n"		/* H264 payload type */ \
		"a=fmtp:%d profile-level-id=42e01f;packetization-mode=1\r\n" \
		"a=rtcp-fb:%d ccm fir\r\n"			/* H264 payload type */ \
		"a=rtcp-fb:%d nack\r\n"				/* H264 payload type */ \
		"a=rtcp-fb:%d nack pli\r\n"			/* H264 payload type */ \
		"a=rtcp-fb:%d goog-remb\r\n"		/* H264 payload type */
#define sdp_d_template \
		"m=application 1 DTLS/SCTP 5000\r\n" \
		"c=IN IP4 1.1.1.1\r\n" \
		"a=sctpmap:5000 webrtc-datachannel 16\r\n"


/* Error codes */
#define JANUS_VIDEOROOM_ERROR_UNKNOWN_ERROR		499
#define JANUS_VIDEOROOM_ERROR_NO_MESSAGE		421
#define JANUS_VIDEOROOM_ERROR_INVALID_JSON		422
#define JANUS_VIDEOROOM_ERROR_INVALID_REQUEST	423
#define JANUS_VIDEOROOM_ERROR_JOIN_FIRST		424
#define JANUS_VIDEOROOM_ERROR_ALREADY_JOINED	425
#define JANUS_VIDEOROOM_ERROR_NO_SUCH_ROOM		426
#define JANUS_VIDEOROOM_ERROR_ROOM_EXISTS		427
#define JANUS_VIDEOROOM_ERROR_NO_SUCH_FEED		428
#define JANUS_VIDEOROOM_ERROR_MISSING_ELEMENT	429
#define JANUS_VIDEOROOM_ERROR_INVALID_ELEMENT	430
#define JANUS_VIDEOROOM_ERROR_INVALID_SDP_TYPE	431
#define JANUS_VIDEOROOM_ERROR_PUBLISHERS_FULL	432
#define JANUS_VIDEOROOM_ERROR_UNAUTHORIZED		433
#define JANUS_VIDEOROOM_ERROR_ALREADY_PUBLISHED	434
#define JANUS_VIDEOROOM_ERROR_NOT_PUBLISHED		435
#define JANUS_VIDEOROOM_ERROR_ID_EXISTS			436
#define JANUS_VIDEOROOM_ERROR_INVALID_SDP		437


/* Multiplexing helpers */
int janus_videoroom_muxed_subscribe(janus_videoroom_listener_muxed *muxed_listener, GList *feeds, char *transaction);
int janus_videoroom_muxed_unsubscribe(janus_videoroom_listener_muxed *muxed_listener, GList *feeds, char *transaction);
int janus_videoroom_muxed_offer(janus_videoroom_listener_muxed *muxed_listener, char *transaction, json_t *event);

static guint32 janus_rtp_forwarder_add_helper(janus_videoroom_participant *p, const gchar* host, int port, int is_video) {
	if(!p || !host) {
		return 0;
	}
	rtp_forwarder *forward = g_malloc0(sizeof(rtp_forwarder));
	forward->is_video = is_video;
	forward->serv_addr.sin_family = AF_INET;
	inet_pton(AF_INET, host, &(forward->serv_addr.sin_addr));
	forward->serv_addr.sin_port = htons(port);
	janus_mutex_lock(&p->rtp_forwarders_mutex);
	guint32 stream_id = g_random_int();
	while(g_hash_table_lookup(p->rtp_forwarders, GUINT_TO_POINTER(stream_id)) != NULL) {
		stream_id = g_random_int();
	}
	g_hash_table_insert(p->rtp_forwarders, GUINT_TO_POINTER(stream_id), forward);
	janus_mutex_unlock(&p->rtp_forwarders_mutex);
	JANUS_LOG(LOG_VERB, "Added %s rtp_forward to participant %"SCNu64" host: %s:%d stream_id: %"SCNu32"\n", is_video ? "video":"audio", p->user_id, host, port, stream_id);
	return stream_id;
}


/* Convenience function for freeing a session */
static void session_free(gpointer data) {
	if(data) {
		janus_videoroom_session* session = (janus_videoroom_session*)data;
		switch(session->participant_type) {
		case janus_videoroom_p_type_publisher: 
			janus_videoroom_participant_free(session->participant);
			break;   
		case janus_videoroom_p_type_subscriber:
			janus_videoroom_listener_free(session->participant);
			break;
		case janus_videoroom_p_type_subscriber_muxed:
			janus_videoroom_muxed_listener_free(session->participant);
			break;
		default:
			break;
		}
		session->handle = NULL;
		g_free(session);
		session = NULL;
	}
}

static void janus_rtp_forwarder_free_helper(gpointer data) {
	if(data) {
		rtp_forwarder* forward = (rtp_forwarder*)data;
		if(forward) {
			g_free(forward);
			forward = NULL;
		}
	}
}

/* Convenience wrapper function for session_free that corresponds to GHRFunc() format for hash table cleanup */
static gboolean session_hash_table_remove(gpointer key, gpointer value, gpointer not_used) {
	if(value) {
		session_free(value);
	}
	return TRUE;
}

/* VideoRoom watchdog/garbage collector (sort of) */
void *janus_videoroom_watchdog(void *data);
void *janus_videoroom_watchdog(void *data) {
	JANUS_LOG(LOG_INFO, "VideoRoom watchdog started\n");
	gint64 now = 0, room_now = 0;
	while(g_atomic_int_get(&initialized) && !g_atomic_int_get(&stopping)) {
		janus_mutex_lock(&sessions_mutex);
		/* Iterate on all the participants/listeners and check if we need to remove any of them */
		now = janus_get_monotonic_time();
		if(old_sessions != NULL) {
			GList *sl = old_sessions;
			JANUS_LOG(LOG_HUGE, "Checking %d old VideoRoom sessions...\n", g_list_length(old_sessions));
			while(sl) {
				janus_videoroom_session *session = (janus_videoroom_session *)sl->data;
				/* If we are stopping, their is no point to continue to iterate */
				if(!initialized || stopping) {
					break;
				}
				if(!session) {
					sl = sl->next;
					continue;
				}
				if(now-session->destroyed >= 5*G_USEC_PER_SEC) {
					/* We're lazy and actually get rid of the stuff only after a few seconds */
					JANUS_LOG(LOG_VERB, "Freeing old VideoRoom session\n");
					GList *rm = sl->next;
					old_sessions = g_list_delete_link(old_sessions, sl);
					sl = rm;
					g_hash_table_steal(sessions, session->handle);
					session_free(session);
					continue;
				}
				sl = sl->next;
			}
		}
		janus_mutex_unlock(&sessions_mutex);
		janus_mutex_lock(&rooms_mutex);
		if(old_rooms != NULL) {
			GList *rl = old_rooms;
			room_now = janus_get_monotonic_time();
			while(rl) {
				janus_videoroom* room = (janus_videoroom*)rl->data;
				if(!initialized || stopping){
					break;
				}
				if(!room) {
					rl = rl->next;
					continue;
				}
				if(room_now - room->destroyed >= 5*G_USEC_PER_SEC) {
					GList *rm = rl->next;
					old_rooms = g_list_delete_link(old_rooms, rl);
					rl = rm;
					g_hash_table_remove(rooms, GUINT_TO_POINTER(room->room_id));
					continue;
				}
				rl = rl->next;
			}
		}
		janus_mutex_unlock(&rooms_mutex);
		g_usleep(500000);
	}
	JANUS_LOG(LOG_INFO, "VideoRoom watchdog stopped\n");
	return NULL;
}


/* Plugin implementation */
int janus_videoroom_init(janus_callbacks *callback, const char *config_path) {
	if(g_atomic_int_get(&stopping)) {
		/* Still stopping from before */
		return -1;
	}
	if(callback == NULL || config_path == NULL) {
		/* Invalid arguments */
		return -1;
	}
	sdphome = su_home_new(sizeof(su_home_t));
	if(su_home_init(sdphome) < 0) {
		JANUS_LOG(LOG_FATAL, "Ops, error setting up sofia-sdp?\n");
		return -1;
	}

	/* Read configuration */
	char filename[255];
	g_snprintf(filename, 255, "%s/%s.cfg", config_path, JANUS_VIDEOROOM_PACKAGE);
	JANUS_LOG(LOG_VERB, "Configuration file: %s\n", filename);
	config = janus_config_parse(filename);
	config_folder = config_path;
	if(config != NULL)
		janus_config_print(config);
	janus_mutex_init(&config_mutex);

	rooms = g_hash_table_new_full(NULL, NULL, NULL,
	                              (GDestroyNotify) janus_videoroom_free);
	janus_mutex_init(&rooms_mutex);
	sessions = g_hash_table_new(NULL, NULL);
	janus_mutex_init(&sessions_mutex);

	messages = g_async_queue_new_full((GDestroyNotify) janus_videoroom_message_free);

	/* This is the callback we'll need to invoke to contact the gateway */
	gateway = callback;

	/* Parse configuration to populate the rooms list */
	if(config != NULL) {
		GList *cl = janus_config_get_categories(config);
		while(cl != NULL) {
			janus_config_category *cat = (janus_config_category *)cl->data;
			if(cat->name == NULL) {
				cl = cl->next;
				continue;
			}
			JANUS_LOG(LOG_VERB, "Adding video room '%s'\n", cat->name);
			janus_config_item *desc = janus_config_get_item(cat, "description");
			janus_config_item *priv = janus_config_get_item(cat, "is_private");
			janus_config_item *secret = janus_config_get_item(cat, "secret");
			janus_config_item *pin = janus_config_get_item(cat, "pin");
			janus_config_item *bitrate = janus_config_get_item(cat, "bitrate");
			janus_config_item *maxp = janus_config_get_item(cat, "publishers");
			janus_config_item *firfreq = janus_config_get_item(cat, "fir_freq");
			janus_config_item *audiocodec = janus_config_get_item(cat, "audiocodec");
			janus_config_item *videocodec = janus_config_get_item(cat, "videocodec");
			janus_config_item *record = janus_config_get_item(cat, "record");
			janus_config_item *rec_dir = janus_config_get_item(cat, "rec_dir");
			/* Create the video room */
			janus_videoroom *videoroom = g_malloc0(sizeof(janus_videoroom));
			videoroom->room_id = atol(cat->name);
			char *description = NULL;
			if(desc != NULL && desc->value != NULL && strlen(desc->value) > 0)
				description = g_strdup(desc->value);
			else
				description = g_strdup(cat->name);
			videoroom->room_name = description;
			if(secret != NULL && secret->value != NULL) {
				videoroom->room_secret = g_strdup(secret->value);
			}
			if(pin != NULL && pin->value != NULL) {
				videoroom->room_pin = g_strdup(pin->value);
			}
			videoroom->is_private = priv && priv->value && janus_is_true(priv->value);
			videoroom->max_publishers = 3;	/* FIXME How should we choose a default? */
			if(maxp != NULL && maxp->value != NULL)
				videoroom->max_publishers = atol(maxp->value);
			if(videoroom->max_publishers < 0)
				videoroom->max_publishers = 3;	/* FIXME How should we choose a default? */
			videoroom->bitrate = 0;
			if(bitrate != NULL && bitrate->value != NULL)
				videoroom->bitrate = atol(bitrate->value);
			if(videoroom->bitrate > 0 && videoroom->bitrate < 64000)
				videoroom->bitrate = 64000;	/* Don't go below 64k */
			videoroom->fir_freq = 0;
			if(firfreq != NULL && firfreq->value != NULL)
				videoroom->fir_freq = atol(firfreq->value);
			videoroom->acodec = JANUS_VIDEOROOM_OPUS;
			if(audiocodec && audiocodec->value) {
				if(!strcasecmp(audiocodec->value, ""))
					videoroom->acodec = JANUS_VIDEOROOM_OPUS;
				else if(!strcasecmp(audiocodec->value, "isac32"))
					videoroom->acodec = JANUS_VIDEOROOM_ISAC_32K;
				else if(!strcasecmp(audiocodec->value, "isac16"))
					videoroom->acodec = JANUS_VIDEOROOM_ISAC_16K;
				else if(!strcasecmp(audiocodec->value, "pcmu"))
					videoroom->acodec = JANUS_VIDEOROOM_PCMU;
				else if(!strcasecmp(audiocodec->value, "pcma"))
					videoroom->acodec = JANUS_VIDEOROOM_PCMA;
				else {
					JANUS_LOG(LOG_WARN, "Unsupported audio codec '%s', falling back to OPUS\n", audiocodec->value);
					videoroom->acodec = JANUS_VIDEOROOM_OPUS;
				}
			}
			videoroom->vcodec = JANUS_VIDEOROOM_VP8;
			if(videocodec && videocodec->value) {
				if(!strcasecmp(videocodec->value, "vp8"))
					videoroom->vcodec = JANUS_VIDEOROOM_VP8;
				else if(!strcasecmp(videocodec->value, "vp9"))
					videoroom->vcodec = JANUS_VIDEOROOM_VP9;
				else if(!strcasecmp(videocodec->value, "h264"))
					videoroom->vcodec = JANUS_VIDEOROOM_H264;
				else {
					JANUS_LOG(LOG_WARN, "Unsupported video codec '%s', falling back to VP8\n", videocodec->value);
					videoroom->vcodec = JANUS_VIDEOROOM_VP8;
				}
			}
			if(record && record->value) {
				videoroom->record = janus_is_true(record->value);
			}
			if(rec_dir && rec_dir->value) {
				videoroom->rec_dir = g_strdup(rec_dir->value);
			}
			videoroom->destroyed = 0;
			janus_mutex_init(&videoroom->participants_mutex);
			videoroom->participants = g_hash_table_new(NULL, NULL);
			janus_mutex_lock(&rooms_mutex);
			g_hash_table_insert(rooms, GUINT_TO_POINTER(videoroom->room_id), videoroom);
			janus_mutex_unlock(&rooms_mutex);
			JANUS_LOG(LOG_VERB, "Created videoroom: %"SCNu64" (%s, %s, %s/%s codecs, secret: %s, pin: %s)\n",
				videoroom->room_id, videoroom->room_name,
				videoroom->is_private ? "private" : "public",
				janus_videoroom_audiocodec_name(videoroom->acodec),
				janus_videoroom_videocodec_name(videoroom->vcodec),
				videoroom->room_secret ? videoroom->room_secret : "no secret",
				videoroom->room_pin ? videoroom->room_pin : "no pin");
			if(videoroom->record) {
				JANUS_LOG(LOG_VERB, "  -- Room is going to be recorded in %s\n", videoroom->rec_dir ? videoroom->rec_dir : "the current folder");
			}
			cl = cl->next;
		}
		/* Done: we keep the configuration file open in case we get a "create" or "destroy" with permanent=true */
	}

	/* Show available rooms */
	janus_mutex_lock(&rooms_mutex);
	GHashTableIter iter;
	gpointer value;
	g_hash_table_iter_init(&iter, rooms);
	while (g_hash_table_iter_next(&iter, NULL, &value)) {
		janus_videoroom *vr = value;
		JANUS_LOG(LOG_VERB, "  ::: [%"SCNu64"][%s] %"SCNu64", max %d publishers, FIR frequency of %d seconds, %s audio codec, %s video codec\n",
			vr->room_id, vr->room_name, vr->bitrate, vr->max_publishers, vr->fir_freq,
			janus_videoroom_audiocodec_name(vr->acodec), janus_videoroom_videocodec_name(vr->vcodec));
	}
	janus_mutex_unlock(&rooms_mutex);

	g_atomic_int_set(&initialized, 1);

	GError *error = NULL;
	/* Start the sessions watchdog */
	watchdog = g_thread_try_new("vroom watchdog", &janus_videoroom_watchdog, NULL, &error);
	if(error != NULL) {
		g_atomic_int_set(&initialized, 0);
		JANUS_LOG(LOG_ERR, "Got error %d (%s) trying to launch the VideoRoom watchdog thread...\n", error->code, error->message ? error->message : "??");
		janus_config_destroy(config);
		return -1;
	}
	/* Launch the thread that will handle incoming messages */
	handler_thread = g_thread_try_new("janus videoroom handler", janus_videoroom_handler, NULL, &error);
	if(error != NULL) {
		g_atomic_int_set(&initialized, 0);
		JANUS_LOG(LOG_ERR, "Got error %d (%s) trying to launch the VideoRoom handler thread...\n", error->code, error->message ? error->message : "??");
		janus_config_destroy(config);
		return -1;
	}
	JANUS_LOG(LOG_INFO, "%s initialized!\n", JANUS_VIDEOROOM_NAME);
	return 0;
}

void janus_videoroom_destroy(void) {
	if(!g_atomic_int_get(&initialized))
		return;
	g_atomic_int_set(&stopping, 1);

	g_async_queue_push(messages, &exit_message);
	if(handler_thread != NULL) {
		g_thread_join(handler_thread);
		handler_thread = NULL;
	}
	if(watchdog != NULL) {
		g_thread_join(watchdog);
		watchdog = NULL;
	}
	su_home_deinit(sdphome);
	su_home_unref(sdphome);
	sdphome = NULL;

	/* FIXME We should destroy the sessions cleanly */
	janus_mutex_lock(&sessions_mutex);
	g_hash_table_foreach_remove(sessions, (GHRFunc)session_hash_table_remove, NULL);
	g_hash_table_destroy(sessions);
	sessions = NULL;
	janus_mutex_unlock(&sessions_mutex);

	janus_mutex_lock(&rooms_mutex);

	g_hash_table_destroy(rooms);
	rooms = NULL;
	janus_mutex_unlock(&rooms_mutex);
	janus_mutex_destroy(&rooms_mutex);

	g_async_queue_unref(messages);
	messages = NULL;

	janus_config_destroy(config);

	g_atomic_int_set(&initialized, 0);
	g_atomic_int_set(&stopping, 0);
	JANUS_LOG(LOG_INFO, "%s destroyed!\n", JANUS_VIDEOROOM_NAME);
}

int janus_videoroom_get_api_compatibility(void) {
	/* Important! This is what your plugin MUST always return: don't lie here or bad things will happen */
	return JANUS_PLUGIN_API_VERSION;
}

int janus_videoroom_get_version(void) {
	return JANUS_VIDEOROOM_VERSION;
}

const char *janus_videoroom_get_version_string(void) {
	return JANUS_VIDEOROOM_VERSION_STRING;
}

const char *janus_videoroom_get_description(void) {
	return JANUS_VIDEOROOM_DESCRIPTION;
}

const char *janus_videoroom_get_name(void) {
	return JANUS_VIDEOROOM_NAME;
}

const char *janus_videoroom_get_author(void) {
	return JANUS_VIDEOROOM_AUTHOR;
}

const char *janus_videoroom_get_package(void) {
	return JANUS_VIDEOROOM_PACKAGE;
}

void janus_videoroom_create_session(janus_plugin_session *handle, int *error) {
	if(g_atomic_int_get(&stopping) || !g_atomic_int_get(&initialized)) {
		*error = -1;
		return;
	}	
	janus_videoroom_session *session = (janus_videoroom_session *)g_malloc0(sizeof(janus_videoroom_session));
	session->handle = handle;
	session->participant_type = janus_videoroom_p_type_none;
	session->participant = NULL;
	session->destroyed = 0;
	g_atomic_int_set(&session->hangingup, 0);
	handle->plugin_handle = session;
	janus_mutex_lock(&sessions_mutex);
	g_hash_table_insert(sessions, handle, session);
	janus_mutex_unlock(&sessions_mutex);

	return;
}

void janus_videoroom_destroy_session(janus_plugin_session *handle, int *error) {
	if(g_atomic_int_get(&stopping) || !g_atomic_int_get(&initialized)) {
		*error = -1;
		return;
	}	
	janus_videoroom_session *session = (janus_videoroom_session *)handle->plugin_handle; 
	if(!session) {
		JANUS_LOG(LOG_ERR, "No VideoRoom session associated with this handle...\n");
		*error = -2;
		return;
	}
	if(session->destroyed) {
		JANUS_LOG(LOG_WARN, "VideoRoom session already marked as destroyed...\n");
		return;
	}
	JANUS_LOG(LOG_VERB, "Removing VideoRoom session...\n");
	/* Cleaning up and removing the session is done in a lazy way */
	janus_mutex_lock(&sessions_mutex);
	if(!session->destroyed) {
		/* Any related WebRTC PeerConnection is not available anymore either */
		janus_videoroom_hangup_media(handle);
		session->destroyed = janus_get_monotonic_time();
		old_sessions = g_list_append(old_sessions, session);
		if(session->participant_type == janus_videoroom_p_type_publisher) {
			/* Get rid of publisher */
			janus_videoroom_participant *participant = (janus_videoroom_participant *)session->participant;
			participant->audio = FALSE;
			participant->video = FALSE;
			participant->data = FALSE;
			participant->audio_active = FALSE;
			participant->video_active = FALSE;
			participant->recording_active = FALSE;
			if(participant->recording_base)
				g_free(participant->recording_base);
			participant->recording_base = NULL;
			json_t *event = json_object();
			json_object_set_new(event, "videoroom", json_string("event"));
			json_object_set_new(event, "room", json_integer(participant->room->room_id));
			json_object_set_new(event, "leaving", json_integer(participant->user_id));
			GHashTableIter iter;
			gpointer value;
			/* we need to check if the room still exists, may have been destroyed already */
			if(participant->room) {
				if(!participant->room->destroyed) {
					janus_mutex_lock(&participant->room->participants_mutex);
					g_hash_table_iter_init(&iter, participant->room->participants);
					while (!participant->room->destroyed && g_hash_table_iter_next(&iter, NULL, &value)) {
						janus_videoroom_participant *p = value;
						if(p == participant) {
							continue;	/* Skip the leaving publisher itself */
						}
						JANUS_LOG(LOG_VERB, "Notifying participant %"SCNu64" (%s)\n", p->user_id, p->display ? p->display : "??");
						int ret = gateway->push_event(p->session->handle, &janus_videoroom_plugin, NULL, event, NULL);
						JANUS_LOG(LOG_VERB, "  >> %d (%s)\n", ret, janus_get_api_error(ret));
					}
					json_decref(event);
					g_hash_table_remove(participant->room->participants, GUINT_TO_POINTER(participant->user_id));
					janus_mutex_unlock(&participant->room->participants_mutex);
				}
			}
		} else if(session->participant_type == janus_videoroom_p_type_subscriber) {
			/* Detaching this listener from its publisher is already done by hangup_media */
		} else if(session->participant_type == janus_videoroom_p_type_subscriber_muxed) {
			/* Detaching this listener from its publishers is already done by hangup_media */
		}
	}
	janus_mutex_unlock(&sessions_mutex);

	return;
}

json_t *janus_videoroom_query_session(janus_plugin_session *handle) {
	if(g_atomic_int_get(&stopping) || !g_atomic_int_get(&initialized)) {
		return NULL;
	}	
	janus_videoroom_session *session = (janus_videoroom_session *)handle->plugin_handle;
	if(!session) {
		JANUS_LOG(LOG_ERR, "No session associated with this handle...\n");
		return NULL;
	}
	/* Show the participant/room info, if any */
	json_t *info = json_object();
	if(session->participant) {
		if(session->participant_type == janus_videoroom_p_type_none) {
			json_object_set_new(info, "type", json_string("none"));
		} else if(session->participant_type == janus_videoroom_p_type_publisher) {
			json_object_set_new(info, "type", json_string("publisher"));
			janus_videoroom_participant *participant = (janus_videoroom_participant *)session->participant;
			if(participant) {
				janus_videoroom *room = participant->room; 
				json_object_set_new(info, "room", room ? json_integer(room->room_id) : NULL);
				json_object_set_new(info, "id", json_integer(participant->user_id));
				if(participant->display)
					json_object_set_new(info, "display", json_string(participant->display));
				if(participant->listeners)
					json_object_set_new(info, "viewers", json_integer(g_slist_length(participant->listeners)));
				json_t *media = json_object();
				json_object_set_new(media, "audio", json_integer(participant->audio));
				json_object_set_new(media, "video", json_integer(participant->video));
				json_object_set_new(media, "data", json_integer(participant->data));
				json_object_set_new(info, "media", media);
				if(participant->arc || participant->vrc) {
					json_t *recording = json_object();
					if(participant->arc && participant->arc->filename)
						json_object_set_new(recording, "audio", json_string(participant->arc->filename));
					if(participant->vrc && participant->vrc->filename)
						json_object_set_new(recording, "video", json_string(participant->vrc->filename));
					json_object_set_new(info, "recording", recording);
				}
			}
		} else if(session->participant_type == janus_videoroom_p_type_subscriber) {
			json_object_set_new(info, "type", json_string("listener"));
			janus_videoroom_listener *participant = (janus_videoroom_listener *)session->participant;
			if(participant) {
				janus_videoroom_participant *feed = (janus_videoroom_participant *)participant->feed;
				if(feed) {
					janus_videoroom *room = feed->room; 
					json_object_set_new(info, "room", room ? json_integer(room->room_id) : NULL);
					json_object_set_new(info, "feed_id", json_integer(feed->user_id));
					if(feed->display)
						json_object_set_new(info, "feed_display", json_string(feed->display));
				}
				json_t *media = json_object();
				json_object_set_new(media, "audio", json_integer(participant->audio));
				json_object_set_new(media, "video", json_integer(participant->video));
				json_object_set_new(media, "data", json_integer(participant->data));
				json_object_set_new(info, "media", media);
			}
		} else if(session->participant_type == janus_videoroom_p_type_subscriber_muxed) {
			json_object_set_new(info, "type", json_string("muxed-listener"));
			/* TODO */
		}
	}
	json_object_set_new(info, "destroyed", json_integer(session->destroyed));
	return info;
}

struct janus_plugin_result *janus_videoroom_handle_message(janus_plugin_session *handle, char *transaction, json_t *message, json_t *jsep) {
	if(g_atomic_int_get(&stopping) || !g_atomic_int_get(&initialized))
		return janus_plugin_result_new(JANUS_PLUGIN_ERROR, g_atomic_int_get(&stopping) ? "Shutting down" : "Plugin not initialized", NULL);
	
	/* Pre-parse the message */
	int error_code = 0;
	char error_cause[512];
	json_t *root = message;
	json_t *response = NULL;

	if(message == NULL) {
		JANUS_LOG(LOG_ERR, "No message??\n");
		error_code = JANUS_VIDEOROOM_ERROR_NO_MESSAGE;
		g_snprintf(error_cause, 512, "%s", "No message??");
		goto error;
	}

	janus_videoroom_session *session = (janus_videoroom_session *)handle->plugin_handle;	
	if(!session) {
		JANUS_LOG(LOG_ERR, "No session associated with this handle...\n");
		error_code = JANUS_VIDEOROOM_ERROR_UNKNOWN_ERROR;
		g_snprintf(error_cause, 512, "%s", "session associated with this handle...");
		goto error;
	}
	if(session->destroyed) {
		JANUS_LOG(LOG_ERR, "Session has already been marked as destroyed...\n");
		error_code = JANUS_VIDEOROOM_ERROR_UNKNOWN_ERROR;
		g_snprintf(error_cause, 512, "%s", "Session has already been marked as destroyed...");
		goto error;
	}
	if(!json_is_object(root)) {
		JANUS_LOG(LOG_ERR, "JSON error: not an object\n");
		error_code = JANUS_VIDEOROOM_ERROR_INVALID_JSON;
		g_snprintf(error_cause, 512, "JSON error: not an object");
		goto error;
	}
	/* Get the request first */
	JANUS_VALIDATE_JSON_OBJECT(root, request_parameters,
		error_code, error_cause, TRUE,
		JANUS_VIDEOROOM_ERROR_MISSING_ELEMENT, JANUS_VIDEOROOM_ERROR_INVALID_ELEMENT);
	if(error_code != 0)
		goto error;
	json_t *request = json_object_get(root, "request");
	/* Some requests ('create', 'destroy', 'exists', 'list') can be handled synchronously */
	const char *request_text = json_string_value(request);
	if(!strcasecmp(request_text, "create")) {
		/* Create a new videoroom */
		JANUS_LOG(LOG_VERB, "Creating a new videoroom\n");
		JANUS_VALIDATE_JSON_OBJECT(root, create_parameters,
			error_code, error_cause, TRUE,
			JANUS_VIDEOROOM_ERROR_MISSING_ELEMENT, JANUS_VIDEOROOM_ERROR_INVALID_ELEMENT);
		if(error_code != 0)
			goto error;
		json_t *desc = json_object_get(root, "description");
		json_t *is_private = json_object_get(root, "is_private");
		json_t *secret = json_object_get(root, "secret");
		json_t *pin = json_object_get(root, "pin");
		json_t *bitrate = json_object_get(root, "bitrate");
		json_t *fir_freq = json_object_get(root, "fir_freq");
		json_t *publishers = json_object_get(root, "publishers");
		json_t *audiocodec = json_object_get(root, "audiocodec");
		if(audiocodec) {
			const char *audiocodec_value = json_string_value(audiocodec);
			if(!strcasecmp(audiocodec_value, "opus") && !strcasecmp(audiocodec_value, "isac32") && !strcasecmp(audiocodec_value, "isac16") && !strcasecmp(audiocodec_value, "pcmu") && !strcasecmp(audiocodec_value, "pcma")) {
				JANUS_LOG(LOG_ERR, "Invalid element (audiocodec can only be opus, isac32, isac16, pcmu, or pcma)\n");
				error_code = JANUS_VIDEOROOM_ERROR_INVALID_ELEMENT;
				g_snprintf(error_cause, 512, "Invalid element (audiocodec can only be opus, isac32, isac16, pcmu, or pcma)");
				goto error;
			}
		}
		json_t *videocodec = json_object_get(root, "videocodec");
		if(videocodec) {
			const char *videocodec_value = json_string_value(videocodec);
			if(!strcasecmp(videocodec_value, "vp8") && !strcasecmp(videocodec_value, "vp9") && !strcasecmp(videocodec_value, "h264")) {
				JANUS_LOG(LOG_ERR, "Invalid element (videocodec can only be vp8, vp9 or h264)\n");
				error_code = JANUS_VIDEOROOM_ERROR_INVALID_ELEMENT;
				g_snprintf(error_cause, 512, "Invalid element (videocodec can only be vp8, vp9 or h264)");
				goto error;
			}
		}
		json_t *record = json_object_get(root, "record");
		json_t *rec_dir = json_object_get(root, "rec_dir");
		json_t *permanent = json_object_get(root, "permanent");
		gboolean save = permanent ? json_is_true(permanent) : FALSE;
		if(save && config == NULL) {
			JANUS_LOG(LOG_ERR, "No configuration file, can't create permanent room\n");
			error_code = JANUS_VIDEOROOM_ERROR_UNKNOWN_ERROR;
			g_snprintf(error_cause, 512, "No configuration file, can't create permanent room");
			goto error;
		}
		guint64 room_id = 0;
		json_t *room = json_object_get(root, "room");
		if(room) {
			room_id = json_integer_value(room);
			if(room_id == 0) {
				JANUS_LOG(LOG_WARN, "Desired room ID is 0, which is not allowed... picking random ID instead\n");
			}
		}
		janus_mutex_lock(&rooms_mutex);
		if(room_id > 0) {
			/* Let's make sure the room doesn't exist already */
			if(g_hash_table_lookup(rooms, GUINT_TO_POINTER(room_id)) != NULL) {
				/* It does... */
				janus_mutex_unlock(&rooms_mutex);
				JANUS_LOG(LOG_ERR, "Room %"SCNu64" already exists!\n", room_id);
				error_code = JANUS_VIDEOROOM_ERROR_ROOM_EXISTS;
				g_snprintf(error_cause, 512, "Room %"SCNu64" already exists", room_id);
				goto error;
			}
		}
		/* Create the room */
		janus_videoroom *videoroom = g_malloc0(sizeof(janus_videoroom));
		/* Generate a random ID */
		if(room_id == 0) {
			while(room_id == 0) {
				room_id = g_random_int();
				if(g_hash_table_lookup(rooms, GUINT_TO_POINTER(room_id)) != NULL) {
					/* Room ID already taken, try another one */
					room_id = 0;
				}
			}
		}
		videoroom->room_id = room_id;
		char *description = NULL;
		if(desc != NULL && strlen(json_string_value(desc)) > 0) {
			description = g_strdup(json_string_value(desc));
		} else {
			char roomname[255];
			g_snprintf(roomname, 255, "Room %"SCNu64"", videoroom->room_id);
			description = g_strdup(roomname);
		}
		videoroom->room_name = description;
		videoroom->is_private = is_private ? json_is_true(is_private) : FALSE;
		if(secret)
			videoroom->room_secret = g_strdup(json_string_value(secret));
		if(pin)
			videoroom->room_pin = g_strdup(json_string_value(pin));
		videoroom->max_publishers = 3;	/* FIXME How should we choose a default? */
		if(publishers)
			videoroom->max_publishers = json_integer_value(publishers);
		if(videoroom->max_publishers < 0)
			videoroom->max_publishers = 3;	/* FIXME How should we choose a default? */
		videoroom->bitrate = 0;
		if(bitrate)
			videoroom->bitrate = json_integer_value(bitrate);
		if(videoroom->bitrate > 0 && videoroom->bitrate < 64000)
			videoroom->bitrate = 64000;	/* Don't go below 64k */
		videoroom->fir_freq = 0;
		if(fir_freq)
			videoroom->fir_freq = json_integer_value(fir_freq);
		videoroom->acodec = JANUS_VIDEOROOM_OPUS;
		if(audiocodec) {
			const char *audiocodec_value = json_string_value(audiocodec);
			if(!strcasecmp(audiocodec_value, "opus"))
				videoroom->acodec = JANUS_VIDEOROOM_OPUS;
			else if(!strcasecmp(audiocodec_value, "isac32"))
				videoroom->acodec = JANUS_VIDEOROOM_ISAC_32K;
			else if(!strcasecmp(audiocodec_value, "isac16"))
				videoroom->acodec = JANUS_VIDEOROOM_ISAC_16K;
			else if(!strcasecmp(audiocodec_value, "pcmu"))
				videoroom->acodec = JANUS_VIDEOROOM_PCMU;
			else if(!strcasecmp(audiocodec_value, "pcma"))
				videoroom->acodec = JANUS_VIDEOROOM_PCMA;
			else {
				JANUS_LOG(LOG_WARN, "Unsupported audio codec '%s', falling back to OPUS\n", audiocodec_value);
				videoroom->acodec = JANUS_VIDEOROOM_OPUS;
			}
		}
		videoroom->vcodec = JANUS_VIDEOROOM_VP8;
		if(videocodec) {
			const char *videocodec_value = json_string_value(videocodec);
			if(!strcasecmp(videocodec_value, "vp8"))
				videoroom->vcodec = JANUS_VIDEOROOM_VP8;
			else if(!strcasecmp(videocodec_value, "vp9"))
				videoroom->vcodec = JANUS_VIDEOROOM_VP9;
			else if(!strcasecmp(videocodec_value, "h264"))
				videoroom->vcodec = JANUS_VIDEOROOM_H264;
			else {
				JANUS_LOG(LOG_WARN, "Unsupported video codec '%s', falling back to VP8\n", videocodec_value);
				videoroom->vcodec = JANUS_VIDEOROOM_VP8;
			}
		}
		if(record) {
			videoroom->record = json_is_true(record);
		}
		if(rec_dir) {
			videoroom->rec_dir = g_strdup(json_string_value(rec_dir));
		}
		videoroom->destroyed = 0;
		janus_mutex_init(&videoroom->participants_mutex);
		videoroom->participants = g_hash_table_new(NULL, NULL);
		JANUS_LOG(LOG_VERB, "Created videoroom: %"SCNu64" (%s, %s, %s/%s codecs, secret: %s, pin: %s)\n",
			videoroom->room_id, videoroom->room_name,
			videoroom->is_private ? "private" : "public",
			janus_videoroom_audiocodec_name(videoroom->acodec),
			janus_videoroom_videocodec_name(videoroom->vcodec),
			videoroom->room_secret ? videoroom->room_secret : "no secret",
			videoroom->room_pin ? videoroom->room_pin : "no pin");
		if(videoroom->record) {
			JANUS_LOG(LOG_VERB, "  -- Room is going to be recorded in %s\n", videoroom->rec_dir ? videoroom->rec_dir : "the current folder");
		}
		if(save) {
			/* This room is permanent: save to the configuration file too
			 * FIXME: We should check if anything fails... */
			JANUS_LOG(LOG_VERB, "Saving room %"SCNu64" permanently in config file\n", videoroom->room_id);
			janus_mutex_lock(&config_mutex);
			char cat[BUFSIZ], value[BUFSIZ];
			/* The room ID is the category */
			g_snprintf(cat, BUFSIZ, "%"SCNu64, videoroom->room_id);
			janus_config_add_category(config, cat);
			/* Now for the values */
			janus_config_add_item(config, cat, "description", videoroom->room_name);
			if(videoroom->is_private)
				janus_config_add_item(config, cat, "is_private", "yes");
			g_snprintf(value, BUFSIZ, "%"SCNu64, videoroom->bitrate);
			janus_config_add_item(config, cat, "bitrate", value);
			g_snprintf(value, BUFSIZ, "%d", videoroom->max_publishers);
			janus_config_add_item(config, cat, "publishers", value);
			if(videoroom->fir_freq) {
				g_snprintf(value, BUFSIZ, "%"SCNu16, videoroom->fir_freq);
				janus_config_add_item(config, cat, "fir_freq", value);
			}
			janus_config_add_item(config, cat, "audiocodec", janus_videoroom_audiocodec_name(videoroom->acodec));
			janus_config_add_item(config, cat, "videocodec", janus_videoroom_videocodec_name(videoroom->vcodec));
			if(videoroom->room_secret)
				janus_config_add_item(config, cat, "secret", videoroom->room_secret);
			if(videoroom->room_pin)
				janus_config_add_item(config, cat, "pin", videoroom->room_pin);
			if(videoroom->record)
				janus_config_add_item(config, cat, "record", "yes");
			if(videoroom->rec_dir)
				janus_config_add_item(config, cat, "rec_dir", videoroom->rec_dir);
			/* Save modified configuration */
			janus_config_save(config, config_folder, JANUS_VIDEOROOM_PACKAGE);
			janus_mutex_unlock(&config_mutex);
		}
		/* Show updated rooms list */
		GHashTableIter iter;
		gpointer value;
		g_hash_table_insert(rooms, GUINT_TO_POINTER(videoroom->room_id), videoroom);
		g_hash_table_iter_init(&iter, rooms);
		while (g_hash_table_iter_next(&iter, NULL, &value)) {
			janus_videoroom *vr = value;
			JANUS_LOG(LOG_VERB, "  ::: [%"SCNu64"][%s] %"SCNu64", max %d publishers, FIR frequency of %d seconds\n", vr->room_id, vr->room_name, vr->bitrate, vr->max_publishers, vr->fir_freq);
		}
		janus_mutex_unlock(&rooms_mutex);
		/* Send info back */
		response = json_object();
		json_object_set_new(response, "videoroom", json_string("created"));
		json_object_set_new(response, "room", json_integer(videoroom->room_id));
		goto plugin_response;
	} else if(!strcasecmp(request_text, "destroy")) {
		JANUS_LOG(LOG_VERB, "Attempt to destroy an existing videoroom room\n");
		JANUS_VALIDATE_JSON_OBJECT(root, destroy_parameters,
			error_code, error_cause, TRUE,
			JANUS_VIDEOROOM_ERROR_MISSING_ELEMENT, JANUS_VIDEOROOM_ERROR_INVALID_ELEMENT);
		if(error_code != 0)
			goto error;
		json_t *room = json_object_get(root, "room");
		json_t *permanent = json_object_get(root, "permanent");
		gboolean save = permanent ? json_is_true(permanent) : FALSE;
		if(save && config == NULL) {
			JANUS_LOG(LOG_ERR, "No configuration file, can't destroy room permanently\n");
			error_code = JANUS_VIDEOROOM_ERROR_UNKNOWN_ERROR;
			g_snprintf(error_cause, 512, "No configuration file, can't destroy room permanently");
			goto error;
		}
		guint64 room_id = json_integer_value(room);
		janus_mutex_lock(&rooms_mutex);
		janus_videoroom *videoroom = g_hash_table_lookup(rooms, GUINT_TO_POINTER(room_id));
		if(videoroom == NULL) {
			janus_mutex_unlock(&rooms_mutex);
			JANUS_LOG(LOG_ERR, "No such room (%"SCNu64")\n", room_id);
			error_code = JANUS_VIDEOROOM_ERROR_NO_SUCH_ROOM;
			g_snprintf(error_cause, 512, "No such room (%"SCNu64")", room_id);
			goto error;
		}
		
		if(videoroom->destroyed) {
			janus_mutex_unlock(&rooms_mutex)
			JANUS_LOG(LOG_ERR, "No such room (%"SCNu64")\n", videoroom->room_id);
			error_code = JANUS_VIDEOROOM_ERROR_NO_SUCH_ROOM;
			g_snprintf(error_cause, 512, "Videoroom (%"SCNu64")", videoroom->room_id);
			goto error;
		}
		/* A secret may be required for this action */
		JANUS_CHECK_SECRET(videoroom->room_secret, root, "secret", error_code, error_cause,
			JANUS_VIDEOROOM_ERROR_MISSING_ELEMENT, JANUS_VIDEOROOM_ERROR_INVALID_ELEMENT, JANUS_VIDEOROOM_ERROR_UNAUTHORIZED);
		if(error_code != 0) {
			janus_mutex_unlock(&rooms_mutex);
			goto error;
		}
		/* Notify all participants that the fun is over, and that they'll be kicked */
		JANUS_LOG(LOG_VERB, "Notifying all participants\n");
		json_t *destroyed = json_object();
		json_object_set_new(destroyed, "videoroom", json_string("destroyed"));
		json_object_set_new(destroyed, "room", json_integer(videoroom->room_id));
		GHashTableIter iter;
		gpointer value;
		/* Remove room lazily*/
		videoroom->destroyed = janus_get_monotonic_time();
		old_rooms = g_list_append(old_rooms, videoroom);
		janus_mutex_lock(&videoroom->participants_mutex);
		g_hash_table_iter_init(&iter, videoroom->participants);
		while (g_hash_table_iter_next(&iter, NULL, &value)) {
			janus_videoroom_participant *p = value;
			if(p && p->session) {
				/* Notify the user we're going to destroy the room... */
				int ret = gateway->push_event(p->session->handle, &janus_videoroom_plugin, NULL, destroyed, NULL);
				JANUS_LOG(LOG_VERB, "  >> %d (%s)\n", ret, janus_get_api_error(ret));
				/* ... and then ask the core to remove the handle */
				gateway->end_session(p->session->handle);
			}
		}
		json_decref(destroyed);
		janus_mutex_unlock(&videoroom->participants_mutex);
		janus_mutex_unlock(&rooms_mutex);
		if(save) {
			/* This change is permanent: save to the configuration file too
			 * FIXME: We should check if anything fails... */
			JANUS_LOG(LOG_VERB, "Destroying room %"SCNu64" permanently in config file\n", room_id);
			janus_mutex_lock(&config_mutex);
			char cat[BUFSIZ];
			/* The room ID is the category */
			g_snprintf(cat, BUFSIZ, "%"SCNu64, room_id);
			janus_config_remove_category(config, cat);
			/* Save modified configuration */
			janus_config_save(config, config_folder, JANUS_VIDEOROOM_PACKAGE);
			janus_mutex_unlock(&config_mutex);
		}
		/* Done */
		response = json_object();
		json_object_set_new(response, "videoroom", json_string("destroyed"));
		json_object_set_new(response, "room", json_integer(room_id));
		goto plugin_response;
	} else if(!strcasecmp(request_text, "list")) {
		/* List all rooms (but private ones) and their details (except for the secret, of course...) */
		json_t *list = json_array();
		JANUS_LOG(LOG_VERB, "Getting the list of video rooms\n");
		janus_mutex_lock(&rooms_mutex);
		GHashTableIter iter;
		gpointer value;
		g_hash_table_iter_init(&iter, rooms);
		while(g_hash_table_iter_next(&iter, NULL, &value)) {
			janus_videoroom *room = value;
			if(!room)
				continue;
			if(room->is_private) {
				/* Skip private room */
				JANUS_LOG(LOG_VERB, "Skipping private room '%s'\n", room->room_name);
				continue;
			}
			if(!room->destroyed) {
				json_t *rl = json_object();
				json_object_set_new(rl, "room", json_integer(room->room_id));
				json_object_set_new(rl, "description", json_string(room->room_name));
				json_object_set_new(rl, "max_publishers", json_integer(room->max_publishers));
				json_object_set_new(rl, "bitrate", json_integer(room->bitrate));
				json_object_set_new(rl, "fir_freq", json_integer(room->fir_freq));
				json_object_set_new(rl, "audiocodec", json_string(janus_videoroom_audiocodec_name(room->acodec)));
				json_object_set_new(rl, "videocodec", json_string(janus_videoroom_videocodec_name(room->vcodec)));
				json_object_set_new(rl, "record", json_string(room->record ? "true" : "false"));
				json_object_set_new(rl, "rec_dir", json_string(room->rec_dir));
				/* TODO: Should we list participants as well? or should there be a separate API call on a specific room for this? */
				json_object_set_new(rl, "num_participants", json_integer(g_hash_table_size(room->participants)));
				json_array_append_new(list, rl);
			}
		}
		janus_mutex_unlock(&rooms_mutex);
		response = json_object();
		json_object_set_new(response, "videoroom", json_string("success"));
		json_object_set_new(response, "list", list);
		goto plugin_response;
	} else if(!strcasecmp(request_text, "rtp_forward")) {
		JANUS_VALIDATE_JSON_OBJECT(root, rtp_forward_parameters,
			error_code, error_cause, TRUE,
			JANUS_VIDEOROOM_ERROR_MISSING_ELEMENT, JANUS_VIDEOROOM_ERROR_INVALID_ELEMENT);
		if(error_code != 0)
			goto error;
		json_t *room = json_object_get(root, "room");
		json_t *pub_id = json_object_get(root, "publisher_id");
		int video_port = -1;
		int audio_port = -1;
		json_t *vid_port = json_object_get(root, "video_port");
		if(vid_port) {
			video_port = json_integer_value(vid_port);
		}
		json_t *au_port = json_object_get(root, "audio_port");
		if(au_port) {
			audio_port = json_integer_value(au_port);
		}
		json_t *json_host = json_object_get(root, "host");
		
		guint64 room_id = json_integer_value(room);
		guint64 publisher_id = json_integer_value(pub_id);
		const gchar* host = json_string_value(json_host);
		janus_mutex_lock(&rooms_mutex);
		janus_videoroom *videoroom = g_hash_table_lookup(rooms, GUINT_TO_POINTER(room_id));
		if(videoroom == NULL) {
			janus_mutex_unlock(&rooms_mutex);
			JANUS_LOG(LOG_ERR, "No such room (%"SCNu64")\n", room_id);
			error_code = JANUS_VIDEOROOM_ERROR_NO_SUCH_ROOM;
			g_snprintf(error_cause, 512, "No such room (%"SCNu64")", room_id);
			goto error;
		}
		if(videoroom->destroyed) {
			janus_mutex_unlock(&rooms_mutex)
			JANUS_LOG(LOG_ERR, "No such room (%"SCNu64")\n", videoroom->room_id);
			error_code = JANUS_VIDEOROOM_ERROR_NO_SUCH_ROOM;
			g_snprintf(error_cause, 512, "Videoroom (%"SCNu64")", videoroom->room_id);
			goto error;
		}
		/* A secret may be required for this action */
		JANUS_CHECK_SECRET(videoroom->room_secret, root, "secret", error_code, error_cause,
			JANUS_VIDEOROOM_ERROR_MISSING_ELEMENT, JANUS_VIDEOROOM_ERROR_INVALID_ELEMENT, JANUS_VIDEOROOM_ERROR_UNAUTHORIZED);
		if(error_code != 0) {
			janus_mutex_unlock(&rooms_mutex);
			goto error;
		}
		janus_mutex_unlock(&rooms_mutex);
		janus_mutex_lock(&videoroom->participants_mutex);
		janus_videoroom_participant* publisher = g_hash_table_lookup(videoroom->participants, GUINT_TO_POINTER(publisher_id));
		if(publisher == NULL) {
			janus_mutex_unlock(&videoroom->participants_mutex);
			JANUS_LOG(LOG_ERR, "No such publisher (%"SCNu64")\n", publisher_id);
			error_code = JANUS_VIDEOROOM_ERROR_NO_SUCH_FEED;
			g_snprintf(error_cause, 512, "No such feed (%"SCNu64")", publisher_id);
			goto error;
		}
		if(publisher->udp_sock <= 0) {
			publisher->udp_sock = socket(AF_INET, SOCK_DGRAM, IPPROTO_UDP);
			if(publisher->udp_sock <= 0) {
				janus_mutex_unlock(&videoroom->participants_mutex);
				JANUS_LOG(LOG_ERR, "Could not open UDP socket for rtp stream for publisher (%"SCNu64")\n", publisher_id);
				error_code = JANUS_VIDEOROOM_ERROR_UNKNOWN_ERROR;
				g_snprintf(error_cause, 512, "Could not open UDP socket for rtp stream");
				goto error;
			}
		}
		guint32 audio_handle = 0;
		guint32 video_handle = 0;
		if(audio_port > 0) {
			audio_handle = janus_rtp_forwarder_add_helper(publisher, host, audio_port, 0);
		}
		if(video_port > 0) {
			video_handle = janus_rtp_forwarder_add_helper(publisher, host, video_port, 1);
		}
		janus_mutex_unlock(&videoroom->participants_mutex);
		response = json_object();
		json_t* rtp_stream = json_object();
		if(audio_handle > 0) {
			json_object_set_new(rtp_stream, "audio_stream_id", json_integer(audio_handle));
			json_object_set_new(rtp_stream, "audio", json_integer(audio_port));
		}
		if(video_handle > 0) {
			/* Send a FIR to the new RTP forward publisher */
			char buf[20];
			memset(buf, 0, 20);
			janus_rtcp_fir((char *)&buf, 20, &publisher->fir_seq);
			JANUS_LOG(LOG_VERB, "New RTP forward publisher, sending FIR to %"SCNu64" (%s)\n", publisher->user_id, publisher->display ? publisher->display : "??");
			gateway->relay_rtcp(publisher->session->handle, 1, buf, 20);
			/* Send a PLI too, just in case... */
			memset(buf, 0, 12);
			janus_rtcp_pli((char *)&buf, 12);
			JANUS_LOG(LOG_VERB, "New RTP forward publisher, sending PLI to %"SCNu64" (%s)\n", publisher->user_id, publisher->display ? publisher->display : "??");
			gateway->relay_rtcp(publisher->session->handle, 1, buf, 12);
			/* Done */
			json_object_set_new(rtp_stream, "video_stream_id", json_integer(video_handle));
			json_object_set_new(rtp_stream, "video", json_integer(video_port));
		}
		json_object_set_new(rtp_stream, "host", json_string(host));
		json_object_set_new(response, "publisher_id", json_integer(publisher_id));
		json_object_set_new(response, "rtp_stream", rtp_stream);
		json_object_set_new(response, "room", json_integer(room_id));
		json_object_set_new(response, "videoroom", json_string("rtp_forward"));
		goto plugin_response;
	} else if(!strcasecmp(request_text, "stop_rtp_forward")) {
		JANUS_VALIDATE_JSON_OBJECT(root, stop_rtp_forward_parameters,
			error_code, error_cause, TRUE,
			JANUS_VIDEOROOM_ERROR_MISSING_ELEMENT, JANUS_VIDEOROOM_ERROR_INVALID_ELEMENT);
		if(error_code != 0)
			goto error;
		json_t *room = json_object_get(root, "room");
		json_t *pub_id = json_object_get(root, "publisher_id");
		json_t *id = json_object_get(root, "stream_id");

		guint64 room_id = json_integer_value(room);
		guint64 publisher_id = json_integer_value(pub_id);
		guint32 stream_id = json_integer_value(id);
		janus_mutex_lock(&rooms_mutex);
		janus_videoroom *videoroom = g_hash_table_lookup(rooms, GUINT_TO_POINTER(room_id));
		if(videoroom == NULL) {
			janus_mutex_unlock(&rooms_mutex);
			JANUS_LOG(LOG_ERR, "No such room (%"SCNu64")\n", room_id);
			error_code = JANUS_VIDEOROOM_ERROR_NO_SUCH_ROOM;
			g_snprintf(error_cause, 512, "No such room (%"SCNu64")", room_id);
			goto error;
		}
		if(videoroom->destroyed) {
			janus_mutex_unlock(&rooms_mutex)
			JANUS_LOG(LOG_ERR, "No such room (%"SCNu64")\n", videoroom->room_id);
			error_code = JANUS_VIDEOROOM_ERROR_NO_SUCH_ROOM;
			g_snprintf(error_cause, 512, "Videoroom (%"SCNu64")", videoroom->room_id);
			goto error;
		}
		/* A secret may be required for this action */
		JANUS_CHECK_SECRET(videoroom->room_secret, root, "secret", error_code, error_cause,
			JANUS_VIDEOROOM_ERROR_MISSING_ELEMENT, JANUS_VIDEOROOM_ERROR_INVALID_ELEMENT, JANUS_VIDEOROOM_ERROR_UNAUTHORIZED);
		if(error_code != 0) {
			janus_mutex_unlock(&rooms_mutex);
			goto error;
		}
		janus_mutex_unlock(&rooms_mutex);

		janus_mutex_lock(&videoroom->participants_mutex);
		janus_videoroom_participant *publisher = g_hash_table_lookup(videoroom->participants, GUINT_TO_POINTER(publisher_id));
		if(publisher == NULL) {
			janus_mutex_unlock(&videoroom->participants_mutex);
			JANUS_LOG(LOG_ERR, "No such publisher (%"SCNu64")\n", publisher_id);
			error_code = JANUS_VIDEOROOM_ERROR_NO_SUCH_FEED;
			g_snprintf(error_cause, 512, "No such feed (%"SCNu64")", publisher_id);
			goto error;
		}
		janus_mutex_lock(&publisher->rtp_forwarders_mutex);
		if(g_hash_table_lookup(publisher->rtp_forwarders, GUINT_TO_POINTER(stream_id)) == NULL) {
			janus_mutex_unlock(&publisher->rtp_forwarders_mutex);
			janus_mutex_unlock(&videoroom->participants_mutex);
			JANUS_LOG(LOG_ERR, "No such stream (%"SCNu32")\n", stream_id);
			error_code = JANUS_VIDEOROOM_ERROR_NO_SUCH_FEED;
			g_snprintf(error_cause, 512, "No such stream (%"SCNu32")", stream_id);
			goto error;
		}
		g_hash_table_remove(publisher->rtp_forwarders, GUINT_TO_POINTER(stream_id));
		janus_mutex_unlock(&publisher->rtp_forwarders_mutex);
		janus_mutex_unlock(&videoroom->participants_mutex);
		response = json_object();
		json_object_set_new(response, "videoroom", json_string("stop_rtp_forward"));
		json_object_set_new(response, "room", json_integer(room_id));
		json_object_set_new(response, "publisher_id", json_integer(publisher_id));
		json_object_set_new(response, "stream_id", json_integer(stream_id));
		goto plugin_response;
	} else if(!strcasecmp(request_text, "exists")) {
		/* Check whether a given room exists or not, returns true/false */	
		JANUS_VALIDATE_JSON_OBJECT(root, room_parameters,
			error_code, error_cause, TRUE,
			JANUS_VIDEOROOM_ERROR_MISSING_ELEMENT, JANUS_VIDEOROOM_ERROR_INVALID_ELEMENT);
		if(error_code != 0)
			goto error;
		json_t *room = json_object_get(root, "room");
		guint64 room_id = json_integer_value(room);
		janus_mutex_lock(&rooms_mutex);
		gboolean room_exists = g_hash_table_contains(rooms, GUINT_TO_POINTER(room_id));
		janus_mutex_unlock(&rooms_mutex);
		response = json_object();
		json_object_set_new(response, "videoroom", json_string("success"));
		json_object_set_new(response, "room", json_integer(room_id));
		json_object_set_new(response, "exists", json_string(room_exists ? "true" : "false"));
		goto plugin_response;
	} else if(!strcasecmp(request_text, "listparticipants")) {
		/* List all participants in a room, specifying whether they're publishers or just attendees */	
		JANUS_VALIDATE_JSON_OBJECT(root, room_parameters,
			error_code, error_cause, TRUE,
			JANUS_VIDEOROOM_ERROR_MISSING_ELEMENT, JANUS_VIDEOROOM_ERROR_INVALID_ELEMENT);
		if(error_code != 0)
			goto error;
		json_t *room = json_object_get(root, "room");
		guint64 room_id = json_integer_value(room);
		janus_mutex_lock(&rooms_mutex);
		janus_videoroom *videoroom = g_hash_table_lookup(rooms, GUINT_TO_POINTER(room_id));
		janus_mutex_unlock(&rooms_mutex);
		if(videoroom == NULL) {
			JANUS_LOG(LOG_ERR, "No such room (%"SCNu64")\n", room_id);
			error_code = JANUS_VIDEOROOM_ERROR_NO_SUCH_ROOM;
			g_snprintf(error_cause, 512, "No such room (%"SCNu64")", room_id);
			goto error;
		}
		if(videoroom->destroyed) {
			JANUS_LOG(LOG_ERR, "No such room (%"SCNu64")\n", room_id);
			error_code = JANUS_VIDEOROOM_ERROR_NO_SUCH_ROOM;
			g_snprintf(error_cause, 512, "No such room (%"SCNu64")", room_id);
			goto error;
		}
		/* Return a list of all participants (whether they're publishing or not) */
		json_t *list = json_array();
		GHashTableIter iter;
		gpointer value;
		janus_mutex_lock(&videoroom->participants_mutex);
		g_hash_table_iter_init(&iter, videoroom->participants);
		while (!videoroom->destroyed && g_hash_table_iter_next(&iter, NULL, &value)) {
			janus_videoroom_participant *p = value;
			json_t *pl = json_object();
			json_object_set_new(pl, "id", json_integer(p->user_id));
			if(p->display)
				json_object_set_new(pl, "display", json_string(p->display));
			json_object_set_new(pl, "publisher", json_string(p->sdp ? "true" : "false"));
			json_array_append_new(list, pl);
		}
		janus_mutex_unlock(&videoroom->participants_mutex);
		response = json_object();
		json_object_set_new(response, "videoroom", json_string("participants"));
		json_object_set_new(response, "room", json_integer(room_id));
		json_object_set_new(response, "participants", list);
		goto plugin_response;
	} else if(!strcasecmp(request_text, "listforwarders")) {
		/* List all forwarders in a room */	
		JANUS_VALIDATE_JSON_OBJECT(root, room_parameters,
			error_code, error_cause, TRUE,
			JANUS_VIDEOROOM_ERROR_MISSING_ELEMENT, JANUS_VIDEOROOM_ERROR_INVALID_ELEMENT);
		if(error_code != 0)
			goto error;
		json_t *room = json_object_get(root, "room");
		guint64 room_id = json_integer_value(room);
		janus_mutex_lock(&rooms_mutex);
		janus_videoroom *videoroom = g_hash_table_lookup(rooms, GUINT_TO_POINTER(room_id));
		if(videoroom == NULL) {
			JANUS_LOG(LOG_ERR, "No such room (%"SCNu64")\n", room_id);
			error_code = JANUS_VIDEOROOM_ERROR_NO_SUCH_ROOM;
			g_snprintf(error_cause, 512, "No such room (%"SCNu64")", room_id);
			janus_mutex_unlock(&rooms_mutex);
			goto error;
		}
		if(videoroom->destroyed) {
			JANUS_LOG(LOG_ERR, "No such room (%"SCNu64")\n", room_id);
			error_code = JANUS_VIDEOROOM_ERROR_NO_SUCH_ROOM;
			g_snprintf(error_cause, 512, "No such room (%"SCNu64")", room_id);
			janus_mutex_unlock(&rooms_mutex);
			goto error;
		}
		/* A secret may be required for this action */
		JANUS_CHECK_SECRET(videoroom->room_secret, root, "secret", error_code, error_cause,
			JANUS_VIDEOROOM_ERROR_MISSING_ELEMENT, JANUS_VIDEOROOM_ERROR_INVALID_ELEMENT, JANUS_VIDEOROOM_ERROR_UNAUTHORIZED);
		if(error_code != 0) {
			janus_mutex_unlock(&rooms_mutex);
			goto error;
		}
		/* Return a list of all forwarders */
		json_t *list = json_array();
		GHashTableIter iter;
		gpointer value;
		janus_mutex_lock(&videoroom->participants_mutex);
		g_hash_table_iter_init(&iter, videoroom->participants);
		while (!videoroom->destroyed && g_hash_table_iter_next(&iter, NULL, &value)) {
			janus_videoroom_participant *p = value;
			if(g_hash_table_size(p->rtp_forwarders) == 0)
				continue;
			json_t *pl = json_object();
			json_object_set_new(pl, "publisher_id", json_integer(p->user_id));
			if(p->display)
				json_object_set_new(pl, "display", json_string(p->display));
			json_t *flist = json_array();
			GHashTableIter iter_f;
			gpointer key_f, value_f;			
			g_hash_table_iter_init(&iter_f, p->rtp_forwarders);
			janus_mutex_lock(&p->rtp_forwarders_mutex);
			while(g_hash_table_iter_next(&iter_f, &key_f, &value_f)) {				
				json_t *fl = json_object();
				guint32 rpk = GPOINTER_TO_UINT(key_f);
				rtp_forwarder *rpv = value_f;
				json_object_set_new(fl, "ip" , json_string(inet_ntoa(rpv->serv_addr.sin_addr)));
				if(rpv->is_video > 0) {
					json_object_set_new(fl, "video_stream_id" , json_integer(rpk));
					json_object_set_new(fl, "port" , json_integer(ntohs(rpv->serv_addr.sin_port)));
                		} else {
					json_object_set_new(fl, "audio_stream_id" , json_integer(rpk));
					json_object_set_new(fl, "port" , json_integer(ntohs(rpv->serv_addr.sin_port)));
				}
			json_array_append_new(flist, fl);
			}		
			janus_mutex_unlock(&p->rtp_forwarders_mutex);
			json_object_set_new(pl, "rtp_forwarder", flist);
			json_array_append_new(list, pl);
		}
		janus_mutex_unlock(&videoroom->participants_mutex);
		janus_mutex_unlock(&rooms_mutex);
		response = json_object();
		json_object_set_new(response, "room", json_integer(room_id));
		json_object_set_new(response, "rtp_forwarders", list);
		goto plugin_response;
	} else if(!strcasecmp(request_text, "join") || !strcasecmp(request_text, "joinandconfigure")
			|| !strcasecmp(request_text, "configure") || !strcasecmp(request_text, "publish") || !strcasecmp(request_text, "unpublish")
			|| !strcasecmp(request_text, "start") || !strcasecmp(request_text, "pause") || !strcasecmp(request_text, "switch") || !strcasecmp(request_text, "stop")
			|| !strcasecmp(request_text, "add") || !strcasecmp(request_text, "remove") || !strcasecmp(request_text, "leave")) {
		/* These messages are handled asynchronously */

		janus_videoroom_message *msg = g_malloc0(sizeof(janus_videoroom_message));
		msg->handle = handle;
		msg->transaction = transaction;
		msg->message = root;
		msg->jsep = jsep;
		g_async_queue_push(messages, msg);

		return janus_plugin_result_new(JANUS_PLUGIN_OK_WAIT, NULL, NULL);
	} else {
		JANUS_LOG(LOG_VERB, "Unknown request '%s'\n", request_text);
		error_code = JANUS_VIDEOROOM_ERROR_INVALID_REQUEST;
		g_snprintf(error_cause, 512, "Unknown request '%s'", request_text);
		goto error;
	}

plugin_response:
		{
			if (!response) {
				error_code = JANUS_VIDEOROOM_ERROR_UNKNOWN_ERROR;
				g_snprintf(error_cause, 512, "Invalid response");
				goto error;
			}
			if(root != NULL)
				json_decref(root);
			if(jsep != NULL)
				json_decref(jsep);
			g_free(transaction);

			janus_plugin_result *result = janus_plugin_result_new(JANUS_PLUGIN_OK, NULL, response);
			return result;
		}

error:
		{
			if(root != NULL)
				json_decref(root);
			if(jsep != NULL)
				json_decref(jsep);
			g_free(transaction);

			/* Prepare JSON error event */
			json_t *event = json_object();
			json_object_set_new(event, "videoroom", json_string("event"));
			json_object_set_new(event, "error_code", json_integer(error_code));
			json_object_set_new(event, "error", json_string(error_cause));
			janus_plugin_result *result = janus_plugin_result_new(JANUS_PLUGIN_OK, NULL, event);
			return result;
		}

}

void janus_videoroom_setup_media(janus_plugin_session *handle) {
	JANUS_LOG(LOG_INFO, "WebRTC media is now available\n");
	if(g_atomic_int_get(&stopping) || !g_atomic_int_get(&initialized))
		return;
	janus_videoroom_session *session = (janus_videoroom_session *)handle->plugin_handle;	
	if(!session) {
		JANUS_LOG(LOG_ERR, "No session associated with this handle...\n");
		return;
	}
	if(session->destroyed)
		return;
	g_atomic_int_set(&session->hangingup, 0);

	/* Media relaying can start now */
	session->started = TRUE;

	if(session->participant) {
		/* If this is a publisher, notify all listeners about the fact they can
		 * now subscribe; if this is a listener, instead, ask the publisher a FIR */
		if(session->participant_type == janus_videoroom_p_type_publisher) {
			janus_videoroom_participant *participant = (janus_videoroom_participant *)session->participant;
			/* Notify all other participants that there's a new boy in town */
			json_t *list = json_array();
			json_t *pl = json_object();
			json_object_set_new(pl, "id", json_integer(participant->user_id));
			if(participant->display)
				json_object_set_new(pl, "display", json_string(participant->display));
			json_array_append_new(list, pl);
			json_t *pub = json_object();
			json_object_set_new(pub, "videoroom", json_string("event"));
			json_object_set_new(pub, "room", json_integer(participant->room->room_id));
			json_object_set_new(pub, "publishers", list);
			char *pub_text = json_dumps(pub, JSON_INDENT(3) | JSON_PRESERVE_ORDER);
			json_decref(pub);
			GHashTableIter iter;
			gpointer value;
			janus_videoroom *videoroom = participant->room;
			janus_mutex_lock(&videoroom->participants_mutex);
			g_hash_table_iter_init(&iter, videoroom->participants);
			while (!videoroom->destroyed && g_hash_table_iter_next(&iter, NULL, &value)) {
				janus_videoroom_participant *p = value;
				if(p == participant) {
					continue;	/* Skip the new publisher itself */
				}
				JANUS_LOG(LOG_VERB, "Notifying participant %"SCNu64" (%s)\n", p->user_id, p->display ? p->display : "??");
				int ret = gateway->push_event(p->session->handle, &janus_videoroom_plugin, NULL, pub_text, NULL, NULL);
				JANUS_LOG(LOG_VERB, "  >> %d (%s)\n", ret, janus_get_api_error(ret));
			}
			g_free(pub_text);
			janus_mutex_unlock(&videoroom->participants_mutex);
		} else if(session->participant_type == janus_videoroom_p_type_subscriber) {
			janus_videoroom_listener *l = (janus_videoroom_listener *)session->participant;
			if(l && l->feed) {
				janus_videoroom_participant *p = l->feed;
				if(p && p->session) {
					/* Send a FIR */
					char buf[20];
					memset(buf, 0, 20);
					janus_rtcp_fir((char *)&buf, 20, &p->fir_seq);
					JANUS_LOG(LOG_VERB, "New listener available, sending FIR to %"SCNu64" (%s)\n", p->user_id, p->display ? p->display : "??");
					gateway->relay_rtcp(p->session->handle, 1, buf, 20);
					/* Send a PLI too, just in case... */
					memset(buf, 0, 12);
					janus_rtcp_pli((char *)&buf, 12);
					JANUS_LOG(LOG_VERB, "New listener available, sending PLI to %"SCNu64" (%s)\n", p->user_id, p->display ? p->display : "??");
					gateway->relay_rtcp(p->session->handle, 1, buf, 12);
				}
			}
		} else if(session->participant_type == janus_videoroom_p_type_subscriber_muxed) {
			/* Do the same, but for all feeds */
			janus_videoroom_listener_muxed *listener = (janus_videoroom_listener_muxed *)session->participant;
			if(listener == NULL)
				return;
			GSList *ps = listener->listeners;
			while(ps) {
				janus_videoroom_listener *l = (janus_videoroom_listener *)ps->data;
				if(l && l->feed) {
					janus_videoroom_participant *p = l->feed;
					if(p && p->session) {
						/* Send a FIR */
						char buf[20];
						memset(buf, 0, 20);
						janus_rtcp_fir((char *)&buf, 20, &p->fir_seq);
						JANUS_LOG(LOG_VERB, "New Multiplexed listener available, sending FIR to %"SCNu64" (%s)\n", p->user_id, p->display ? p->display : "??");
						gateway->relay_rtcp(p->session->handle, 1, buf, 20);
						/* Send a PLI too, just in case... */
						memset(buf, 0, 12);
						janus_rtcp_pli((char *)&buf, 12);
						JANUS_LOG(LOG_VERB, "New Multiplexed listener available, sending PLI to %"SCNu64" (%s)\n", p->user_id, p->display ? p->display : "??");
						gateway->relay_rtcp(p->session->handle, 1, buf, 12);
					}
				}
				ps = ps->next;
			}
		}
	}
}

void janus_videoroom_incoming_rtp(janus_plugin_session *handle, int video, char *buf, int len) {
	if(handle == NULL || handle->stopped || g_atomic_int_get(&stopping) || !g_atomic_int_get(&initialized) || !gateway)
		return;
	janus_videoroom_session *session = (janus_videoroom_session *)handle->plugin_handle;
	if(!session || session->destroyed || !session->participant || session->participant_type != janus_videoroom_p_type_publisher)
		return;
	janus_videoroom_participant *participant = (janus_videoroom_participant *)session->participant;
	if((!video && participant->audio_active) || (video && participant->video_active)) {
		/* Update payload type and SSRC */
		rtp_header *rtp = (rtp_header *)buf;
		rtp->type = video ? participant->video_pt : participant->audio_pt;
		rtp->ssrc = htonl(video ? participant->video_ssrc : participant->audio_ssrc);
		/* Forward RTP to the appropriate port for the rtp_forwarders associated wih this publisher, if there are any */
		GHashTableIter iter;
		gpointer value;
		g_hash_table_iter_init(&iter, participant->rtp_forwarders);
		janus_mutex_lock(&participant->rtp_forwarders_mutex);
		while(participant->udp_sock > 0 && g_hash_table_iter_next(&iter, NULL, &value)) {
			rtp_forwarder* rtp_forward = (rtp_forwarder*)value;
			if(video && rtp_forward->is_video) {
				sendto(participant->udp_sock, buf, len, 0, (struct sockaddr*)&rtp_forward->serv_addr, sizeof(rtp_forward->serv_addr));
			}
			else if(!video && !rtp_forward->is_video) {
				sendto(participant->udp_sock, buf, len, 0, (struct sockaddr*)&rtp_forward->serv_addr, sizeof(rtp_forward->serv_addr));
			}
		}
		janus_mutex_unlock(&participant->rtp_forwarders_mutex);
		/* Save the frame if we're recording */
		janus_recorder_save_frame(video ? participant->vrc : participant->arc, buf, len);
		/* Done, relay it */
		janus_videoroom_rtp_relay_packet packet;
		packet.data = rtp;
		packet.length = len;
		packet.is_video = video;
		/* Backup the actual timestamp and sequence number set by the publisher, in case switching is involved */
		packet.timestamp = ntohl(packet.data->timestamp);
		packet.seq_number = ntohs(packet.data->seq_number);
		/* Go */
		g_slist_foreach(participant->listeners, janus_videoroom_relay_rtp_packet, &packet);
		
		/* Check if we need to send any REMB, FIR or PLI back to this publisher */
		if(video && participant->video_active) {
			/* Did we send a REMB already, or is it time to send one? */
			gboolean send_remb = FALSE;
			if(participant->remb_latest == 0 && participant->remb_startup > 0) {
				/* Still in the starting phase, send the ramp-up REMB feedback */
				send_remb = TRUE;
			} else if(participant->remb_latest > 0 && janus_get_monotonic_time()-participant->remb_latest >= 5*G_USEC_PER_SEC) {
				/* 5 seconds have passed since the last REMB, send a new one */
				send_remb = TRUE;
			}		
			if(send_remb) {
				/* We send a few incremental REMB messages at startup */
				uint64_t bitrate = (participant->bitrate ? participant->bitrate : 256*1024);
				if(participant->remb_startup > 0) {
					bitrate = bitrate/participant->remb_startup;
					participant->remb_startup--;
				}
				JANUS_LOG(LOG_VERB, "Sending REMB\n");
				char rtcpbuf[24];
				janus_rtcp_remb((char *)(&rtcpbuf), 24, bitrate);
				gateway->relay_rtcp(handle, video, rtcpbuf, 24);
				if(participant->remb_startup == 0)
					participant->remb_latest = janus_get_monotonic_time();
			}
			/* Generate FIR/PLI too, if needed */
			if(video && participant->video_active && (participant->room->fir_freq > 0)) {
				/* FIXME Very ugly hack to generate RTCP every tot seconds/frames */
				gint64 now = janus_get_monotonic_time();
				if((now-participant->fir_latest) >= (participant->room->fir_freq*G_USEC_PER_SEC)) {
					/* FIXME We send a FIR every tot seconds */
					participant->fir_latest = now;
					char rtcpbuf[24];
					memset(rtcpbuf, 0, 24);
					janus_rtcp_fir((char *)&rtcpbuf, 20, &participant->fir_seq);
					JANUS_LOG(LOG_VERB, "Sending FIR to %"SCNu64" (%s)\n", participant->user_id, participant->display ? participant->display : "??");
					gateway->relay_rtcp(handle, video, rtcpbuf, 20);
					/* Send a PLI too, just in case... */
					memset(rtcpbuf, 0, 12);
					janus_rtcp_pli((char *)&rtcpbuf, 12);
					JANUS_LOG(LOG_VERB, "Sending PLI to %"SCNu64" (%s)\n", participant->user_id, participant->display ? participant->display : "??");
					gateway->relay_rtcp(handle, video, rtcpbuf, 12);
				}
			}
		}
	}
}

void janus_videoroom_incoming_rtcp(janus_plugin_session *handle, int video, char *buf, int len) {
	if(g_atomic_int_get(&stopping) || !g_atomic_int_get(&initialized))
		return;
	janus_videoroom_session *session = (janus_videoroom_session *)handle->plugin_handle;	
	if(!session) {
		JANUS_LOG(LOG_ERR, "No session associated with this handle...\n");
		return;
	}
	if(session->destroyed)
		return;
	if(session->participant_type == janus_videoroom_p_type_subscriber) {
		/* A listener sent some RTCP, check what it is and if we need to forward it to the publisher */
		janus_videoroom_listener *l = (janus_videoroom_listener *)session->participant;
		if(!l->video)
			return;	/* The only feedback we handle is video related anyway... */
		if(janus_rtcp_has_fir(buf, len)) {
			/* We got a FIR, forward it to the publisher */
			if(l && l->feed) {
				janus_videoroom_participant *p = l->feed;
				if(p && p->session) {
					char rtcpbuf[20];
					memset(rtcpbuf, 0, 20);
					janus_rtcp_fir((char *)&rtcpbuf, 20, &p->fir_seq);
					JANUS_LOG(LOG_VERB, "Got a FIR from a listener, forwarding it to %"SCNu64" (%s)\n", p->user_id, p->display ? p->display : "??");
					gateway->relay_rtcp(p->session->handle, 1, rtcpbuf, 20);
				}
			}
		}
		if(janus_rtcp_has_pli(buf, len)) {
			/* We got a PLI, forward it to the publisher */
			if(l && l->feed) {
				janus_videoroom_participant *p = l->feed;
				if(p && p->session) {
					char rtcpbuf[12];
					memset(rtcpbuf, 0, 12);
					janus_rtcp_pli((char *)&rtcpbuf, 12);
					JANUS_LOG(LOG_VERB, "Got a PLI from a listener, forwarding it to %"SCNu64" (%s)\n", p->user_id, p->display ? p->display : "??");
					gateway->relay_rtcp(p->session->handle, 1, rtcpbuf, 12);
				}
			}
		}
		uint64_t bitrate = janus_rtcp_get_remb(buf, len);
		if(bitrate > 0) {
			/* FIXME We got a REMB from this listener, should we do something about it? */
		}
	}
}

void janus_videoroom_incoming_data(janus_plugin_session *handle, char *buf, int len) {
	if(handle == NULL || handle->stopped || g_atomic_int_get(&stopping) || !g_atomic_int_get(&initialized) || !gateway)
		return;
	if(buf == NULL || len <= 0)
		return;
	janus_videoroom_session *session = (janus_videoroom_session *)handle->plugin_handle;
	if(!session || session->destroyed || !session->participant || session->participant_type != janus_videoroom_p_type_publisher)
		return;
	janus_videoroom_participant *participant = (janus_videoroom_participant *)session->participant;
	/* Get a string out of the data */
	char *text = g_malloc0(len+1);
	memcpy(text, buf, len);
	*(text+len) = '\0';
	JANUS_LOG(LOG_VERB, "Got a DataChannel message (%zu bytes) to forward: %s\n", strlen(text), text);
	g_slist_foreach(participant->listeners, janus_videoroom_relay_data_packet, text);
	g_free(text);
}

void janus_videoroom_slow_link(janus_plugin_session *handle, int uplink, int video) {
	/* The core is informing us that our peer got too many NACKs, are we pushing media too hard? */
	if(handle == NULL || handle->stopped || g_atomic_int_get(&stopping) || !g_atomic_int_get(&initialized) || !gateway)
		return;
	janus_videoroom_session *session = (janus_videoroom_session *)handle->plugin_handle;
	if(!session || session->destroyed || !session->participant)
		return;
	/* Check if it's an uplink (publisher) or downlink (viewer) issue */
	if(session->participant_type == janus_videoroom_p_type_publisher) {
		if(!uplink) {
			janus_videoroom_participant *publisher = (janus_videoroom_participant *)session->participant;
			if(publisher) {
				/* Send an event on the handle to notify the application: it's
				 * up to the application to then choose a policy and enforce it */
				json_t *event = json_object();
				json_object_set_new(event, "videoroom", json_string("slow_link"));
				/* Also add info on what the current bitrate cap is */
				uint64_t bitrate = (publisher->bitrate ? publisher->bitrate : 256*1024);
				json_object_set_new(event, "current-bitrate", json_integer(bitrate));
				gateway->push_event(session->handle, &janus_videoroom_plugin, NULL, event, NULL);
				json_decref(event);
			}
		} else {
			JANUS_LOG(LOG_WARN, "Got a slow uplink on a VideoRoom publisher? Weird, because it doesn't receive media...\n");
		}
	} else if(session->participant_type == janus_videoroom_p_type_subscriber) {
		if(uplink) {
			janus_videoroom_listener *viewer = (janus_videoroom_listener *)session->participant;
			if(viewer) {
				/* Send an event on the handle to notify the application: it's
				 * up to the application to then choose a policy and enforce it */
				json_t *event = json_object();
				json_object_set_new(event, "videoroom", json_string("slow_link"));
				gateway->push_event(session->handle, &janus_videoroom_plugin, NULL, event, NULL);
				json_decref(event);
			}
		} else {
			JANUS_LOG(LOG_WARN, "Got a slow downlink on a VideoRoom viewer? Weird, because it doesn't send media...\n");
		}
	} else if(session->participant_type == janus_videoroom_p_type_subscriber_muxed) {
		/* TBD. */
	}
}

void janus_videoroom_hangup_media(janus_plugin_session *handle) {
	JANUS_LOG(LOG_INFO, "No WebRTC media anymore\n");
	if(g_atomic_int_get(&stopping) || !g_atomic_int_get(&initialized))
		return;
	janus_videoroom_session *session = (janus_videoroom_session *)handle->plugin_handle;	
	if(!session) {
		JANUS_LOG(LOG_ERR, "No session associated with this handle...\n");
		return;
	}
	session->started = FALSE;
	if(session->destroyed)
		return;
	if(g_atomic_int_add(&session->hangingup, 1))
		return;
	/* Send an event to the browser and tell the PeerConnection is over */
	if(session->participant_type == janus_videoroom_p_type_publisher) {
		/* This publisher just 'unpublished' */
		janus_videoroom_participant *participant = (janus_videoroom_participant *)session->participant;
		janus_mutex_lock(&participant->listeners_mutex);
		if(participant->sdp)
			g_free(participant->sdp);
		participant->sdp = NULL;
		participant->firefox = FALSE;
		participant->audio_active = FALSE;
		participant->video_active = FALSE;
		participant->remb_startup = 4;
		participant->remb_latest = 0;
		participant->fir_latest = 0;
		participant->fir_seq = 0;
		/* Get rid of the recorders, if available */
		janus_mutex_lock(&participant->rec_mutex);
		if(participant->arc) {
			janus_recorder_close(participant->arc);
			JANUS_LOG(LOG_INFO, "Closed audio recording %s\n", participant->arc->filename ? participant->arc->filename : "??");
			janus_recorder_free(participant->arc);
		}
		participant->arc = NULL;
		if(participant->vrc) {
			janus_recorder_close(participant->vrc);
			JANUS_LOG(LOG_INFO, "Closed video recording %s\n", participant->vrc->filename ? participant->vrc->filename : "??");
			janus_recorder_free(participant->vrc);
		}
		participant->vrc = NULL;
		janus_mutex_unlock(&participant->rec_mutex);
		while(participant->listeners) {
			janus_videoroom_listener *l = (janus_videoroom_listener *)participant->listeners->data;
			if(l) {
				participant->listeners = g_slist_remove(participant->listeners, l);
				l->feed = NULL;
			}
		}
		janus_mutex_unlock(&participant->listeners_mutex);
		json_t *event = json_object();
		json_object_set_new(event, "videoroom", json_string("event"));
		json_object_set_new(event, "room", json_integer(participant->room->room_id));
		json_object_set_new(event, "unpublished", json_integer(participant->user_id));
		GHashTableIter iter;
		gpointer value;
		if(participant && participant->room) {
			if(!participant->room->destroyed) {
				janus_mutex_lock(&participant->room->participants_mutex);
				g_hash_table_iter_init(&iter, participant->room->participants);
				while (!participant->room->destroyed && g_hash_table_iter_next(&iter, NULL, &value)) {
					janus_videoroom_participant *p = value;
					if(p && p->session && p != participant) {
						JANUS_LOG(LOG_VERB, "Notifying participant %"SCNu64" (%s)\n", p->user_id, p->display ? p->display : "??");
						int ret = gateway->push_event(p->session->handle, &janus_videoroom_plugin, NULL, event, NULL);
						JANUS_LOG(LOG_VERB, "  >> %d (%s)\n", ret, janus_get_api_error(ret));
					}
				}
				json_decref(event);
				janus_mutex_unlock(&participant->room->participants_mutex);
			}
		}
	} else if(session->participant_type == janus_videoroom_p_type_subscriber) {
		/* Get rid of listener */
		janus_videoroom_listener *listener = (janus_videoroom_listener *)session->participant;
		if(listener) {
			listener->paused = TRUE;
			janus_videoroom_participant *publisher = listener->feed;
			if(publisher != NULL) {
				janus_mutex_lock(&publisher->listeners_mutex);
				publisher->listeners = g_slist_remove(publisher->listeners, listener);
				janus_mutex_unlock(&publisher->listeners_mutex);
				listener->feed = NULL;
			}
		}
		/* TODO Should we close the handle as well? */
	} else if(session->participant_type == janus_videoroom_p_type_subscriber_muxed) {
		/* Do the same, but for all sub-listener */
		janus_videoroom_listener_muxed *listener = (janus_videoroom_listener_muxed *)session->participant;
		GSList *ps = listener->listeners;
		while(ps) {
			janus_videoroom_listener *l = (janus_videoroom_listener *)ps->data;
			if(l) {
				l->paused = TRUE;
				janus_videoroom_participant *publisher = l->feed;
				if(publisher != NULL) {
					janus_mutex_lock(&publisher->listeners_mutex);
					publisher->listeners = g_slist_remove(publisher->listeners, l);
					janus_mutex_unlock(&publisher->listeners_mutex);
					l->feed = NULL;
				}
			}
			/* TODO Should we close the handle as well? */
			ps = ps->next;
		}
		/* TODO Should we close the handle as well? */
	}
}

/* Thread to handle incoming messages */
static void *janus_videoroom_handler(void *data) {
	JANUS_LOG(LOG_VERB, "Joining VideoRoom handler thread\n");
	janus_videoroom_message *msg = NULL;
	int error_code = 0;
	char error_cause[512];
	json_t *root = NULL;
	while(g_atomic_int_get(&initialized) && !g_atomic_int_get(&stopping)) {
		msg = g_async_queue_pop(messages);
		if(msg == NULL)
			continue;
		if(msg == &exit_message)
			break;
		if(msg->handle == NULL) {
			janus_videoroom_message_free(msg);
			continue;
		}
		janus_videoroom_session *session = NULL;
		janus_mutex_lock(&sessions_mutex);
		if(g_hash_table_lookup(sessions, msg->handle) != NULL ) {
			session = (janus_videoroom_session *)msg->handle->plugin_handle;
		}
		janus_mutex_unlock(&sessions_mutex);
		if(!session) {
			JANUS_LOG(LOG_ERR, "No session associated with this handle...\n");
			janus_videoroom_message_free(msg);
			continue;
		}
		if(session->destroyed) {
			janus_videoroom_message_free(msg);
			continue;
		}
		/* Handle request */
		error_code = 0;
		root = NULL;
		if(msg->message == NULL) {
			JANUS_LOG(LOG_ERR, "No message??\n");
			error_code = JANUS_VIDEOROOM_ERROR_NO_MESSAGE;
			g_snprintf(error_cause, 512, "%s", "No message??");
			goto error;
		}
		root = msg->message;
		/* Get the request first */
		JANUS_VALIDATE_JSON_OBJECT(root, request_parameters,
			error_code, error_cause, TRUE,
			JANUS_VIDEOROOM_ERROR_MISSING_ELEMENT, JANUS_VIDEOROOM_ERROR_INVALID_ELEMENT);
		if(error_code != 0)
			goto error;
		json_t *request = json_object_get(root, "request");
		const char *request_text = json_string_value(request);
		json_t *event = NULL;
		/* 'create' and 'destroy' are handled synchronously: what kind of participant is this session referring to? */
		if(session->participant_type == janus_videoroom_p_type_none) {
			JANUS_LOG(LOG_VERB, "Configuring new participant\n");
			/* Not configured yet, we need to do this now */
			if(strcasecmp(request_text, "join") && strcasecmp(request_text, "joinandconfigure")) {
				JANUS_LOG(LOG_ERR, "Invalid request on unconfigured participant\n");
				error_code = JANUS_VIDEOROOM_ERROR_JOIN_FIRST;
				g_snprintf(error_cause, 512, "Invalid request on unconfigured participant");
				goto error;
			}
			JANUS_VALIDATE_JSON_OBJECT(root, join_parameters,
				error_code, error_cause, TRUE,
				JANUS_VIDEOROOM_ERROR_MISSING_ELEMENT, JANUS_VIDEOROOM_ERROR_INVALID_ELEMENT);
			if(error_code != 0)
				goto error;
			json_t *room = json_object_get(root, "room");
			guint64 room_id = json_integer_value(room);
			janus_mutex_lock(&rooms_mutex);
			janus_videoroom *videoroom = g_hash_table_lookup(rooms, GUINT_TO_POINTER(room_id));
			if(videoroom == NULL) {
				janus_mutex_unlock(&rooms_mutex);
				JANUS_LOG(LOG_ERR, "No such room (%"SCNu64")\n", room_id);
				error_code = JANUS_VIDEOROOM_ERROR_NO_SUCH_ROOM;
				g_snprintf(error_cause, 512, "No such room (%"SCNu64")", room_id);
				goto error;
			}
			if(videoroom->destroyed) {
				janus_mutex_unlock(&rooms_mutex);
				JANUS_LOG(LOG_ERR, "No such room (%"SCNu64")\n", room_id);
				error_code = JANUS_VIDEOROOM_ERROR_NO_SUCH_ROOM;
				g_snprintf(error_cause, 512, "No such room (%"SCNu64")", room_id);
				goto error;
			}
			/* A pin may be required for this action */
			JANUS_CHECK_SECRET(videoroom->room_pin, root, "pin", error_code, error_cause,
				JANUS_VIDEOROOM_ERROR_MISSING_ELEMENT, JANUS_VIDEOROOM_ERROR_INVALID_ELEMENT, JANUS_VIDEOROOM_ERROR_UNAUTHORIZED);
			if(error_code != 0) {
				janus_mutex_unlock(&rooms_mutex);
				goto error;
			}
			janus_mutex_unlock(&rooms_mutex);

			json_t *ptype = json_object_get(root, "ptype");
			const char *ptype_text = json_string_value(ptype);
			if(!strcasecmp(ptype_text, "publisher")) {
				JANUS_LOG(LOG_VERB, "Configuring new publisher\n");
				JANUS_VALIDATE_JSON_OBJECT(root, publisher_parameters,
					error_code, error_cause, TRUE,
					JANUS_VIDEOROOM_ERROR_MISSING_ELEMENT, JANUS_VIDEOROOM_ERROR_INVALID_ELEMENT);
				if(error_code != 0)
					goto error;
				json_t *display = json_object_get(root, "display");
				const char *display_text = display ? json_string_value(display) : NULL;
				guint64 user_id = 0;
				json_t *id = json_object_get(root, "id");
				if(id) {
					user_id = json_integer_value(id);
					janus_mutex_lock(&videoroom->participants_mutex);
					if(g_hash_table_lookup(videoroom->participants, GUINT_TO_POINTER(user_id)) != NULL) {
						janus_mutex_unlock(&videoroom->participants_mutex);
						/* User ID already taken */
						JANUS_LOG(LOG_ERR, "User ID %"SCNu64" already exists\n", user_id);
						error_code = JANUS_VIDEOROOM_ERROR_ID_EXISTS;
						g_snprintf(error_cause, 512, "User ID %"SCNu64" already exists", user_id);
						goto error;
					}
					janus_mutex_unlock(&videoroom->participants_mutex);
				}
				if(user_id == 0) {
					/* Generate a random ID */
					janus_mutex_lock(&videoroom->participants_mutex);
					while(user_id == 0) {
						user_id = g_random_int();
						if(g_hash_table_lookup(videoroom->participants, GUINT_TO_POINTER(user_id)) != NULL) {
							/* User ID already taken, try another one */
							user_id = 0;
						}
					}
					janus_mutex_unlock(&videoroom->participants_mutex);
				}
				JANUS_LOG(LOG_VERB, "  -- Publisher ID: %"SCNu64"\n", user_id);
				json_t *audio = NULL, *video = NULL, *bitrate = NULL, *record = NULL, *recfile = NULL;
				if(!strcasecmp(request_text, "joinandconfigure")) {
					/* Also configure (or publish a new feed) audio/video/bitrate for this new publisher */
					/* join_parameters were validated earlier. */
					audio = json_object_get(root, "audio");
					video = json_object_get(root, "video");
					bitrate = json_object_get(root, "bitrate");
					record = json_object_get(root, "record");
					recfile = json_object_get(root, "filename");
				}
				janus_videoroom_participant *publisher = g_malloc0(sizeof(janus_videoroom_participant));
				publisher->session = session;
				publisher->room = videoroom;
				publisher->user_id = user_id;
				publisher->display = display_text ? g_strdup(display_text) : NULL;
				publisher->sdp = NULL;		/* We'll deal with this later */
				publisher->audio = FALSE;	/* We'll deal with this later */
				publisher->video = FALSE;	/* We'll deal with this later */
				publisher->data = FALSE;	/* We'll deal with this later */
				publisher->audio_active = FALSE;
				publisher->video_active = FALSE;
				publisher->recording_active = FALSE;
				publisher->recording_base = NULL;
				publisher->arc = NULL;
				publisher->vrc = NULL;
				janus_mutex_init(&publisher->rec_mutex);
				publisher->firefox = FALSE;
				publisher->bitrate = videoroom->bitrate;
				publisher->listeners = NULL;
				janus_mutex_init(&publisher->listeners_mutex);
				publisher->audio_pt = OPUS_PT;
				switch(videoroom->acodec) {
					case JANUS_VIDEOROOM_OPUS:
						publisher->audio_pt = OPUS_PT;
						break;
					case JANUS_VIDEOROOM_ISAC_32K:
						publisher->audio_pt = ISAC32_PT;
						break;
					case JANUS_VIDEOROOM_ISAC_16K:
						publisher->audio_pt = ISAC16_PT;
						break;
					case JANUS_VIDEOROOM_PCMU:
						publisher->audio_pt = PCMU_PT;
						break;
					case JANUS_VIDEOROOM_PCMA:
						publisher->audio_pt = PCMA_PT;
						break;
					default:
						/* Shouldn't happen */
						publisher->audio_pt = OPUS_PT;
						break;
				}
				switch(videoroom->vcodec) {
					case JANUS_VIDEOROOM_VP8:
						publisher->video_pt = VP8_PT;
						break;
					case JANUS_VIDEOROOM_VP9:
						publisher->video_pt = VP9_PT;
						break;
					case JANUS_VIDEOROOM_H264:
						publisher->video_pt = H264_PT;
						break;
					default:
						/* Shouldn't happen */
						publisher->video_pt = VP8_PT;
						break;
				}
				publisher->audio_ssrc = g_random_int();
				publisher->video_ssrc = g_random_int();
				publisher->remb_startup = 4;
				publisher->remb_latest = 0;
				publisher->fir_latest = 0;
				publisher->fir_seq = 0;
				janus_mutex_init(&publisher->rtp_forwarders_mutex);
				publisher->rtp_forwarders = g_hash_table_new_full(NULL, NULL, NULL, (GDestroyNotify)janus_rtp_forwarder_free_helper);
				publisher->udp_sock = -1;
				/* In case we also wanted to configure */
				if(audio) {
					publisher->audio_active = json_is_true(audio);
					JANUS_LOG(LOG_VERB, "Setting audio property: %s (room %"SCNu64", user %"SCNu64")\n", publisher->audio_active ? "true" : "false", publisher->room->room_id, publisher->user_id);
				}
				if(video) {
					publisher->video_active = json_is_true(video);
					JANUS_LOG(LOG_VERB, "Setting video property: %s (room %"SCNu64", user %"SCNu64")\n", publisher->video_active ? "true" : "false", publisher->room->room_id, publisher->user_id);
				}
				if(bitrate) {
					publisher->bitrate = json_integer_value(bitrate);
					JANUS_LOG(LOG_VERB, "Setting video bitrate: %"SCNu64" (room %"SCNu64", user %"SCNu64")\n", publisher->bitrate, publisher->room->room_id, publisher->user_id);
				}
				if(record) {
					publisher->recording_active = json_is_true(record);
					JANUS_LOG(LOG_VERB, "Setting record property: %s (room %"SCNu64", user %"SCNu64")\n", publisher->recording_active ? "true" : "false", publisher->room->room_id, publisher->user_id);
				}
				if(recfile) {
					publisher->recording_base = g_strdup(json_string_value(recfile));
					JANUS_LOG(LOG_VERB, "Setting recording basename: %s (room %"SCNu64", user %"SCNu64")\n", publisher->recording_base, publisher->room->room_id, publisher->user_id);
				}
				/* Done */
				session->participant_type = janus_videoroom_p_type_publisher;
				session->participant = publisher;
				/* Return a list of all available publishers (those with an SDP available, that is) */
				json_t *list = json_array();
				GHashTableIter iter;
				gpointer value;
				janus_mutex_lock(&videoroom->participants_mutex);
				g_hash_table_insert(videoroom->participants, GUINT_TO_POINTER(user_id), publisher);
				g_hash_table_iter_init(&iter, videoroom->participants);
				while (!videoroom->destroyed && g_hash_table_iter_next(&iter, NULL, &value)) {
					janus_videoroom_participant *p = value;
					if(p == publisher || !p->sdp || !p->session->started) {
						continue;
					}
					json_t *pl = json_object();
					json_object_set_new(pl, "id", json_integer(p->user_id));
					if(p->display)
						json_object_set_new(pl, "display", json_string(p->display));
					json_array_append_new(list, pl);
				}
				janus_mutex_unlock(&videoroom->participants_mutex);
				event = json_object();
				json_object_set_new(event, "videoroom", json_string("joined"));
				json_object_set_new(event, "room", json_integer(videoroom->room_id));
				json_object_set_new(event, "description", json_string(videoroom->room_name));
				json_object_set_new(event, "id", json_integer(user_id));
				json_object_set_new(event, "publishers", list);
			} else if(!strcasecmp(ptype_text, "listener")) {
				JANUS_LOG(LOG_VERB, "Configuring new listener\n");
				/* This is a new listener */
				JANUS_VALIDATE_JSON_OBJECT(root, listener_parameters,
					error_code, error_cause, TRUE,
					JANUS_VIDEOROOM_ERROR_MISSING_ELEMENT, JANUS_VIDEOROOM_ERROR_INVALID_ELEMENT);
				if(error_code != 0)
					goto error;
				json_t *feed = json_object_get(root, "feed");
				guint64 feed_id = json_integer_value(feed);
				json_t *audio = json_object_get(root, "audio");
				json_t *video = json_object_get(root, "video");
				json_t *data = json_object_get(root, "data");
				janus_mutex_lock(&videoroom->participants_mutex);
				janus_videoroom_participant *publisher = g_hash_table_lookup(videoroom->participants, GUINT_TO_POINTER(feed_id));
				janus_mutex_unlock(&videoroom->participants_mutex);
				if(publisher == NULL || publisher->sdp == NULL) {
					JANUS_LOG(LOG_ERR, "No such feed (%"SCNu64")\n", feed_id);
					error_code = JANUS_VIDEOROOM_ERROR_NO_SUCH_FEED;
					g_snprintf(error_cause, 512, "No such feed (%"SCNu64")", feed_id);
					goto error;
				} else {
					janus_videoroom_listener *listener = g_malloc0(sizeof(janus_videoroom_listener));
					listener->session = session;
					listener->room = videoroom;
					listener->feed = publisher;
					/* Initialize the listener context */
					listener->context.a_last_ssrc = 0;
					listener->context.a_last_ssrc = 0;
					listener->context.a_last_ts = 0;
					listener->context.a_base_ts = 0;
					listener->context.a_base_ts_prev = 0;
					listener->context.v_last_ssrc = 0;
					listener->context.v_last_ts = 0;
					listener->context.v_base_ts = 0;
					listener->context.v_base_ts_prev = 0;
					listener->context.a_last_seq = 0;
					listener->context.a_base_seq = 0;
					listener->context.a_base_seq_prev = 0;
					listener->context.v_last_seq = 0;
					listener->context.v_base_seq = 0;
					listener->context.v_base_seq_prev = 0;
					listener->audio = audio ? json_is_true(audio) : TRUE;	/* True by default */
					if(!publisher->audio)
						listener->audio = FALSE;	/* ... unless the publisher isn't sending any audio */
					listener->video = video ? json_is_true(video) : TRUE;	/* True by default */
					if(!publisher->video)
						listener->video = FALSE;	/* ... unless the publisher isn't sending any video */
					listener->data = data ? json_is_true(data) : TRUE;	/* True by default */
					if(!publisher->data)
						listener->data = FALSE;	/* ... unless the publisher isn't sending any data */
					listener->paused = TRUE;	/* We need an explicit start from the listener */
					listener->parent = NULL;
					session->participant = listener;
					janus_mutex_lock(&publisher->listeners_mutex);
					publisher->listeners = g_slist_append(publisher->listeners, listener);
					janus_mutex_unlock(&publisher->listeners_mutex);
					event = json_object();
					json_object_set_new(event, "videoroom", json_string("attached"));
					json_object_set_new(event, "room", json_integer(videoroom->room_id));
					json_object_set_new(event, "id", json_integer(feed_id));
					if(publisher->display)
						json_object_set_new(event, "display", json_string(publisher->display));
					session->participant_type = janus_videoroom_p_type_subscriber;
					JANUS_LOG(LOG_VERB, "Preparing JSON event as a reply\n");
					/* Negotiate by sending the selected publisher SDP back */
					if(publisher->sdp != NULL) {
						json_t *jsep = json_pack("{ssss}", "type", "offer", "sdp", publisher->sdp);
						/* How long will the gateway take to push the event? */
						g_atomic_int_set(&session->hangingup, 0);
						gint64 start = janus_get_monotonic_time();
						int res = gateway->push_event(msg->handle, &janus_videoroom_plugin, msg->transaction, event, jsep);
						JANUS_LOG(LOG_VERB, "  >> Pushing event: %d (took %"SCNu64" us)\n", res, janus_get_monotonic_time()-start);
						json_decref(event);
						json_decref(jsep);
						janus_videoroom_message_free(msg);
						continue;
					}
				}
			} else if(!strcasecmp(ptype_text, "muxed-listener")) {
				/* This is a new Multiplexed listener */
				JANUS_LOG(LOG_INFO, "Configuring new Multiplexed listener\n");
				/* Any feed we want to attach to already? */
				GList *list = NULL;
				JANUS_VALIDATE_JSON_OBJECT(root, feeds_parameters,
					error_code, error_cause, TRUE,
					JANUS_VIDEOROOM_ERROR_MISSING_ELEMENT, JANUS_VIDEOROOM_ERROR_INVALID_ELEMENT);
				if(error_code != 0)
					goto error;
				json_t *feeds = json_object_get(root, "feeds");
				if(feeds && json_array_size(feeds) > 0) {
					unsigned int i = 0;
					int problem = 0;
					for(i=0; i<json_array_size(feeds); i++) {
						if(videoroom->destroyed) {
							problem = 1;
							JANUS_LOG(LOG_ERR, "Room destroyed");
							error_code = JANUS_VIDEOROOM_ERROR_NO_SUCH_ROOM;
							g_snprintf(error_cause, 512, "Room destroyed");
							break;
						}
						json_t *feed = json_array_get(feeds, i);
						if(!feed || !json_is_integer(feed)) {
							problem = 1;
							JANUS_LOG(LOG_ERR, "Invalid element (feeds in the array must be integers)\n");
							error_code = JANUS_VIDEOROOM_ERROR_INVALID_ELEMENT;
							g_snprintf(error_cause, 512, "Invalid element (feeds in the array must be integers)");
							break;
						}
						uint64_t feed_id = json_integer_value(feed);
						janus_mutex_lock(&videoroom->participants_mutex);
						janus_videoroom_participant *publisher = g_hash_table_lookup(videoroom->participants, GUINT_TO_POINTER(feed_id));
						janus_mutex_unlock(&videoroom->participants_mutex);
						if(publisher == NULL) { //~ || publisher->sdp == NULL) {
							/* FIXME For muxed listeners, we accept subscriptions to existing participants who haven't published yet */
							problem = 1;
							JANUS_LOG(LOG_ERR, "No such feed (%"SCNu64")\n", feed_id);
							error_code = JANUS_VIDEOROOM_ERROR_NO_SUCH_FEED;
							g_snprintf(error_cause, 512, "No such feed (%"SCNu64")", feed_id);
							break;
						}
						list = g_list_prepend(list, GUINT_TO_POINTER(feed_id));
						JANUS_LOG(LOG_INFO, "  -- Subscribing to feed %"SCNu64"\n", feed_id);
					}
					if(problem) {
						goto error;
					}
				}
				/* Allocate listener */
				janus_videoroom_listener_muxed *listener = g_malloc0(sizeof(janus_videoroom_listener_muxed));
				listener->session = session;
				listener->room = videoroom;
				session->participant_type = janus_videoroom_p_type_subscriber_muxed;
				session->participant = listener;
				/* Ack that we created the listener */
				event = json_object();
				json_object_set_new(event, "videoroom", json_string("muxed-created"));
				json_object_set_new(event, "room", json_integer(videoroom->room_id));
				JANUS_LOG(LOG_VERB, "Preparing JSON event as a reply\n");
				/* How long will the gateway take to push the event? */
				gint64 start = janus_get_monotonic_time();
				int res = gateway->push_event(msg->handle, &janus_videoroom_plugin, msg->transaction, event, NULL);
				JANUS_LOG(LOG_VERB, "  >> Pushing event: %d (took %"SCNu64" us)\n", res, janus_get_monotonic_time()-start);
				json_decref(event);
				/* Attach to feeds if needed */
				if(list != NULL) {
					JANUS_LOG(LOG_INFO, "Subscribing to %d feeds\n", g_list_length(list));
					list = g_list_reverse(list);
					if(videoroom->destroyed || janus_videoroom_muxed_subscribe(listener, list, msg->transaction) < 0) {
						JANUS_LOG(LOG_ERR, "Error subscribing!\n");
						error_code = JANUS_VIDEOROOM_ERROR_UNKNOWN_ERROR;	/* FIXME */
						g_snprintf(error_cause, 512, "Error subscribing!");
						goto error;
					}
				}
				janus_videoroom_message_free(msg);
				continue;
			} else {
				JANUS_LOG(LOG_ERR, "Invalid element (ptype)\n");
				error_code = JANUS_VIDEOROOM_ERROR_INVALID_ELEMENT;
				g_snprintf(error_cause, 512, "Invalid element (ptype)");
				goto error;
			}
		} else if(session->participant_type == janus_videoroom_p_type_publisher) {
			/* Handle this publisher */
			janus_videoroom_participant *participant = (janus_videoroom_participant *)session->participant;
			if(participant == NULL) {
				JANUS_LOG(LOG_ERR, "Invalid participant instance\n");
				error_code = JANUS_VIDEOROOM_ERROR_UNKNOWN_ERROR;
				g_snprintf(error_cause, 512, "Invalid participant instance");
				goto error;
			}
			if(!strcasecmp(request_text, "join") || !strcasecmp(request_text, "joinandconfigure")) {
				JANUS_LOG(LOG_ERR, "Already in as a publisher on this handle\n");
				error_code = JANUS_VIDEOROOM_ERROR_ALREADY_JOINED;
				g_snprintf(error_cause, 512, "Already in as a publisher on this handle");
				goto error;
			} else if(!strcasecmp(request_text, "configure") || !strcasecmp(request_text, "publish")) {
				if(!strcasecmp(request_text, "publish") && participant->sdp) {
					JANUS_LOG(LOG_ERR, "Can't publish, already published\n");
					error_code = JANUS_VIDEOROOM_ERROR_ALREADY_PUBLISHED;
					g_snprintf(error_cause, 512, "Can't publish, already published");
					goto error;
				}
				/* Configure (or publish a new feed) audio/video/bitrate for this publisher */
				JANUS_VALIDATE_JSON_OBJECT(root, publish_parameters,
					error_code, error_cause, TRUE,
					JANUS_VIDEOROOM_ERROR_MISSING_ELEMENT, JANUS_VIDEOROOM_ERROR_INVALID_ELEMENT);
				if(error_code != 0)
					goto error;
				json_t *audio = json_object_get(root, "audio");
				json_t *video = json_object_get(root, "video");
				json_t *bitrate = json_object_get(root, "bitrate");
				json_t *record = json_object_get(root, "record");
				json_t *recfile = json_object_get(root, "filename");
				if(audio) {
					participant->audio_active = json_is_true(audio);
					JANUS_LOG(LOG_VERB, "Setting audio property: %s (room %"SCNu64", user %"SCNu64")\n", participant->audio_active ? "true" : "false", participant->room->room_id, participant->user_id);
				}
				if(video) {
					participant->video_active = json_is_true(video);
					JANUS_LOG(LOG_VERB, "Setting video property: %s (room %"SCNu64", user %"SCNu64")\n", participant->video_active ? "true" : "false", participant->room->room_id, participant->user_id);
				}
				if(bitrate) {
					participant->bitrate = json_integer_value(bitrate);
					JANUS_LOG(LOG_VERB, "Setting video bitrate: %"SCNu64" (room %"SCNu64", user %"SCNu64")\n", participant->bitrate, participant->room->room_id, participant->user_id);
					/* Send a new REMB */
					participant->remb_latest = janus_get_monotonic_time();
					char rtcpbuf[24];
					janus_rtcp_remb((char *)(&rtcpbuf), 24, participant->bitrate ? participant->bitrate : 256*1024);
					gateway->relay_rtcp(msg->handle, 1, rtcpbuf, 24);
				}
				janus_mutex_lock(&participant->rec_mutex);
				gboolean prev_recording_active = participant->recording_active;
				if(record) {
					participant->recording_active = json_is_true(record);
					JANUS_LOG(LOG_VERB, "Setting record property: %s (room %"SCNu64", user %"SCNu64")\n", participant->recording_active ? "true" : "false", participant->room->room_id, participant->user_id);
				}
				if(recfile) {
					participant->recording_base = g_strdup(json_string_value(recfile));
					JANUS_LOG(LOG_VERB, "Setting recording basename: %s (room %"SCNu64", user %"SCNu64")\n", participant->recording_base, participant->room->room_id, participant->user_id);
				}
				/* Do we need to do something with the recordings right now? */
				if(participant->recording_active != prev_recording_active) {
					/* Something changed */
					if(!participant->recording_active) {
						/* Not recording (anymore?) */
						if(participant->arc) {
							janus_recorder_close(participant->arc);
							JANUS_LOG(LOG_INFO, "Closed audio recording %s\n", participant->arc->filename ? participant->arc->filename : "??");
							janus_recorder_free(participant->arc);
						}
						participant->arc = NULL;
						if(participant->vrc) {
							janus_recorder_close(participant->vrc);
							JANUS_LOG(LOG_INFO, "Closed video recording %s\n", participant->vrc->filename ? participant->vrc->filename : "??");
							janus_recorder_free(participant->vrc);
						}
						participant->vrc = NULL;
					} else if(participant->recording_active && participant->sdp) {
						/* We've started recording, send a PLI/FIR and go on */
						char filename[255];
						gint64 now = janus_get_real_time();
						if(strstr(participant->sdp, "m=audio")) {
							memset(filename, 0, 255);
							if(participant->recording_base) {
								/* Use the filename and path we have been provided */
								g_snprintf(filename, 255, "%s-audio", participant->recording_base);
								participant->arc = janus_recorder_create(participant->room->rec_dir,
									janus_videoroom_audiocodec_name(participant->room->acodec), filename);
								if(participant->arc == NULL) {
									JANUS_LOG(LOG_ERR, "Couldn't open an audio recording file for this publisher!\n");
								}
							} else {
								/* Build a filename */
								g_snprintf(filename, 255, "videoroom-%"SCNu64"-user-%"SCNu64"-%"SCNi64"-audio",
									participant->room->room_id, participant->user_id, now);
								participant->arc = janus_recorder_create(participant->room->rec_dir,
									janus_videoroom_audiocodec_name(participant->room->acodec), filename);
								if(participant->arc == NULL) {
									JANUS_LOG(LOG_ERR, "Couldn't open an audio recording file for this publisher!\n");
								}
							}
						}
						if(strstr(participant->sdp, "m=video")) {
							memset(filename, 0, 255);
							if(participant->recording_base) {
								/* Use the filename and path we have been provided */
								g_snprintf(filename, 255, "%s-video", participant->recording_base);
								participant->vrc = janus_recorder_create(participant->room->rec_dir,
									janus_videoroom_videocodec_name(participant->room->vcodec), filename);
								if(participant->vrc == NULL) {
									JANUS_LOG(LOG_ERR, "Couldn't open an video recording file for this publisher!\n");
								}
							} else {
								/* Build a filename */
								g_snprintf(filename, 255, "videoroom-%"SCNu64"-user-%"SCNu64"-%"SCNi64"-video",
									participant->room->room_id, participant->user_id, now);
								participant->vrc = janus_recorder_create(participant->room->rec_dir,
									janus_videoroom_videocodec_name(participant->room->vcodec), filename);
								if(participant->vrc == NULL) {
									JANUS_LOG(LOG_ERR, "Couldn't open an video recording file for this publisher!\n");
								}
							}
							/* Send a FIR */
							char buf[20];
							memset(buf, 0, 20);
							janus_rtcp_fir((char *)&buf, 20, &participant->fir_seq);
							JANUS_LOG(LOG_VERB, "Recording video, sending FIR to %"SCNu64" (%s)\n",
								participant->user_id, participant->display ? participant->display : "??");
							gateway->relay_rtcp(participant->session->handle, 1, buf, 20);
							/* Send a PLI too, just in case... */
							memset(buf, 0, 12);
							janus_rtcp_pli((char *)&buf, 12);
							JANUS_LOG(LOG_VERB, "Recording video, sending PLI to %"SCNu64" (%s)\n",
								participant->user_id, participant->display ? participant->display : "??");
							gateway->relay_rtcp(participant->session->handle, 1, buf, 12);
						}
					}
				}
				janus_mutex_unlock(&participant->rec_mutex);
				/* Done */
				event = json_object();
				json_object_set_new(event, "videoroom", json_string("event"));
				json_object_set_new(event, "room", json_integer(participant->room->room_id));
				json_object_set_new(event, "configured", json_string("ok"));
			} else if(!strcasecmp(request_text, "unpublish")) {
				/* This participant wants to unpublish */
				if(!participant->sdp) {
					JANUS_LOG(LOG_ERR, "Can't unpublish, not published\n");
					error_code = JANUS_VIDEOROOM_ERROR_NOT_PUBLISHED;
					g_snprintf(error_cause, 512, "Can't unpublish, not published");
					goto error;
				}
				/* Tell the core to tear down the PeerConnection, hangup_media will do the rest */
				gateway->close_pc(session->handle);
				/* Done */
				event = json_object();
				json_object_set_new(event, "videoroom", json_string("event"));
				json_object_set_new(event, "room", json_integer(participant->room->room_id));
				json_object_set_new(event, "unpublished", json_string("ok"));
			} else if(!strcasecmp(request_text, "leave")) {
				/* This publisher is leaving, tell everybody */
				event = json_object();
				json_object_set_new(event, "videoroom", json_string("event"));
				json_object_set_new(event, "room", json_integer(participant->room->room_id));
				json_object_set_new(event, "leaving", json_integer(participant->user_id));
				GHashTableIter iter;
				gpointer value;
				if(participant->room) {
					if(!participant->room->destroyed) {
						janus_mutex_lock(&participant->room->participants_mutex);
						g_hash_table_iter_init(&iter, participant->room->participants);
						while (!participant->room->destroyed && g_hash_table_iter_next(&iter, NULL, &value)) {
							janus_videoroom_participant *p = value;
							if(p == participant) {
								continue;	/* Skip the new publisher itself */
							}
							JANUS_LOG(LOG_VERB, "Notifying participant %"SCNu64" (%s)\n", p->user_id, p->display ? p->display : "??");
							int ret = gateway->push_event(p->session->handle, &janus_videoroom_plugin, NULL, event, NULL);
							JANUS_LOG(LOG_VERB, "  >> %d (%s)\n", ret, janus_get_api_error(ret));
						}
						json_decref(event);
						janus_mutex_unlock(&participant->room->participants_mutex);
					}
				}
				/* Done */
				participant->audio_active = FALSE;
				participant->video_active = FALSE;
				session->started = FALSE;
				//~ session->destroy = TRUE;
			} else {
				JANUS_LOG(LOG_ERR, "Unknown request '%s'\n", request_text);
				error_code = JANUS_VIDEOROOM_ERROR_INVALID_REQUEST;
				g_snprintf(error_cause, 512, "Unknown request '%s'", request_text);
				goto error;
			}
		} else if(session->participant_type == janus_videoroom_p_type_subscriber) {
			/* Handle this listener */
			janus_videoroom_listener *listener = (janus_videoroom_listener *)session->participant;
			if(listener == NULL) {
				JANUS_LOG(LOG_ERR, "Invalid listener instance\n");
				error_code = JANUS_VIDEOROOM_ERROR_UNKNOWN_ERROR;
				g_snprintf(error_cause, 512, "Invalid listener instance");
				goto error;
			}
			if(!strcasecmp(request_text, "join")) {
				JANUS_LOG(LOG_ERR, "Already in as a listener on this handle\n");
				error_code = JANUS_VIDEOROOM_ERROR_ALREADY_JOINED;
				g_snprintf(error_cause, 512, "Already in as a listener on this handle");
				goto error;
			} else if(!strcasecmp(request_text, "start")) {
				/* Start/restart receiving the publisher streams */
				janus_videoroom_participant *publisher = listener->feed;
				listener->paused = FALSE;
				event = json_object();
				json_object_set_new(event, "videoroom", json_string("event"));
				json_object_set_new(event, "room", json_integer(listener->room->room_id));
				json_object_set_new(event, "started", json_string("ok"));
				if(publisher) {
					/* Send a FIR */
					char buf[20];
					memset(buf, 0, 20);
					janus_rtcp_fir((char *)&buf, 20, &publisher->fir_seq);
					JANUS_LOG(LOG_VERB, "Resuming publisher, sending FIR to %"SCNu64" (%s)\n", publisher->user_id, publisher->display ? publisher->display : "??");
					gateway->relay_rtcp(publisher->session->handle, 1, buf, 20);
					/* Send a PLI too, just in case... */
					memset(buf, 0, 12);
					janus_rtcp_pli((char *)&buf, 12);
					JANUS_LOG(LOG_VERB, "Resuming publisher, sending PLI to %"SCNu64" (%s)\n", publisher->user_id, publisher->display ? publisher->display : "??");
					gateway->relay_rtcp(publisher->session->handle, 1, buf, 12);
				}
			} else if(!strcasecmp(request_text, "configure")) {
				JANUS_VALIDATE_JSON_OBJECT(root, configure_parameters,
					error_code, error_cause, TRUE,
					JANUS_VIDEOROOM_ERROR_MISSING_ELEMENT, JANUS_VIDEOROOM_ERROR_INVALID_ELEMENT);
				if(error_code != 0)
					goto error;
				json_t *audio = json_object_get(root, "audio");
				json_t *video = json_object_get(root, "video");
				json_t *data = json_object_get(root, "data");
				/* Update the audio/video/data flags, if set */
				janus_videoroom_participant *publisher = listener->feed;
				if(publisher) {
					if(audio && publisher->audio)
						listener->audio = json_is_true(audio);
					if(video && publisher->video)
						listener->video = json_is_true(video);
					if(data && publisher->data)
						listener->data = json_is_true(data);
				}
				event = json_object();
				json_object_set_new(event, "videoroom", json_string("event"));
				json_object_set_new(event, "room", json_integer(listener->room->room_id));
				json_object_set_new(event, "configured", json_string("ok"));
			} else if(!strcasecmp(request_text, "pause")) {
				/* Stop receiving the publisher streams for a while */
				listener->paused = TRUE;
				event = json_object();
				json_object_set_new(event, "videoroom", json_string("event"));
				json_object_set_new(event, "room", json_integer(listener->room->room_id));
				json_object_set_new(event, "paused", json_string("ok"));
			} else if(!strcasecmp(request_text, "switch")) {
				/* This listener wants to switch to a different publisher */
				JANUS_VALIDATE_JSON_OBJECT(root, listener_parameters,
					error_code, error_cause, TRUE,
					JANUS_VIDEOROOM_ERROR_MISSING_ELEMENT, JANUS_VIDEOROOM_ERROR_INVALID_ELEMENT);
				if(error_code != 0)
					goto error;
				json_t *feed = json_object_get(root, "feed");
				guint64 feed_id = json_integer_value(feed);
				json_t *audio = json_object_get(root, "audio");
				json_t *video = json_object_get(root, "video");
				json_t *data = json_object_get(root, "data");
				if(!listener->room) {
					JANUS_LOG(LOG_ERR, "Room Destroyed \n");
					error_code = JANUS_VIDEOROOM_ERROR_NO_SUCH_ROOM;
					g_snprintf(error_cause, 512, "No such room ");
					goto error;
				}
				if(listener->room->destroyed) {
					JANUS_LOG(LOG_ERR, "Room Destroyed (%"SCNu64")\n", listener->room->room_id);
					error_code = JANUS_VIDEOROOM_ERROR_NO_SUCH_ROOM;
					g_snprintf(error_cause, 512, "No such room (%"SCNu64")", listener->room->room_id);
					goto error;
				}
				janus_mutex_lock(&listener->room->participants_mutex);
				janus_videoroom_participant *publisher = g_hash_table_lookup(listener->room->participants, GUINT_TO_POINTER(feed_id));
				janus_mutex_unlock(&listener->room->participants_mutex);
				if(publisher == NULL || publisher->sdp == NULL) {
					JANUS_LOG(LOG_ERR, "No such feed (%"SCNu64")\n", feed_id);
					error_code = JANUS_VIDEOROOM_ERROR_NO_SUCH_FEED;
					g_snprintf(error_cause, 512, "No such feed (%"SCNu64")", feed_id);
					goto error;
				}
				gboolean paused = listener->paused;
				listener->paused = TRUE;
				/* Unsubscribe from the previous publisher */
				janus_videoroom_participant *prev_feed = listener->feed;
				if(prev_feed) {
					janus_mutex_lock(&prev_feed->listeners_mutex);
					prev_feed->listeners = g_slist_remove(prev_feed->listeners, listener);
					janus_mutex_unlock(&prev_feed->listeners_mutex);
					listener->feed = NULL;
				}
				/* Subscribe to the new one */
				listener->audio = audio ? json_is_true(audio) : TRUE;	/* True by default */
				if(!publisher->audio)
					listener->audio = FALSE;	/* ... unless the publisher isn't sending any audio */
				listener->video = video ? json_is_true(video) : TRUE;	/* True by default */
				if(!publisher->video)
					listener->video = FALSE;	/* ... unless the publisher isn't sending any video */
				listener->data = data ? json_is_true(data) : TRUE;	/* True by default */
				if(!publisher->data)
					listener->data = FALSE;	/* ... unless the publisher isn't sending any data */
				janus_mutex_lock(&publisher->listeners_mutex);
				publisher->listeners = g_slist_append(publisher->listeners, listener);
				janus_mutex_unlock(&publisher->listeners_mutex);
				listener->feed = publisher;
				/* Send a FIR to the new publisher */
				char buf[20];
				memset(buf, 0, 20);
				janus_rtcp_fir((char *)&buf, 20, &publisher->fir_seq);
				JANUS_LOG(LOG_VERB, "Switching existing listener to new publisher, sending FIR to %"SCNu64" (%s)\n", publisher->user_id, publisher->display ? publisher->display : "??");
				gateway->relay_rtcp(publisher->session->handle, 1, buf, 20);
				/* Send a PLI too, just in case... */
				memset(buf, 0, 12);
				janus_rtcp_pli((char *)&buf, 12);
				JANUS_LOG(LOG_VERB, "Switching existing listener to new publisher, sending PLI to %"SCNu64" (%s)\n", publisher->user_id, publisher->display ? publisher->display : "??");
				gateway->relay_rtcp(publisher->session->handle, 1, buf, 12);
				/* Done */
				listener->paused = paused;
				event = json_object();
				json_object_set_new(event, "videoroom", json_string("event"));
				json_object_set_new(event, "switched", json_string("ok"));
				json_object_set_new(event, "room", json_integer(listener->room->room_id));
				json_object_set_new(event, "id", json_integer(feed_id));
				if(publisher->display)
					json_object_set_new(event, "display", json_string(publisher->display));
			} else if(!strcasecmp(request_text, "leave")) {
				janus_videoroom_participant *publisher = listener->feed;
				if(publisher != NULL) {
					janus_mutex_lock(&publisher->listeners_mutex);
					publisher->listeners = g_slist_remove(publisher->listeners, listener);
					janus_mutex_unlock(&publisher->listeners_mutex);
					listener->feed = NULL;
				}
				event = json_object();
				json_object_set_new(event, "videoroom", json_string("event"));
				json_object_set_new(event, "room", json_integer(listener->room->room_id));
				json_object_set_new(event, "left", json_string("ok"));
				session->started = FALSE;
			} else {
				JANUS_LOG(LOG_ERR, "Unknown request '%s'\n", request_text);
				error_code = JANUS_VIDEOROOM_ERROR_INVALID_REQUEST;
				g_snprintf(error_cause, 512, "Unknown request '%s'", request_text);
				goto error;
			}
		} else if(session->participant_type == janus_videoroom_p_type_subscriber_muxed) {
			/* Handle this Multiplexed listener */
			janus_videoroom_listener_muxed *listener = (janus_videoroom_listener_muxed *)session->participant;
			if(listener == NULL) {
				JANUS_LOG(LOG_ERR, "Invalid Multiplexed listener instance\n");
				error_code = JANUS_VIDEOROOM_ERROR_UNKNOWN_ERROR;
				g_snprintf(error_cause, 512, "Invalid Multiplexed listener instance");
				goto error;
			}
			if(!strcasecmp(request_text, "join")) {
				JANUS_LOG(LOG_ERR, "Already in as a Multiplexed listener on this handle\n");
				error_code = JANUS_VIDEOROOM_ERROR_ALREADY_JOINED;
				g_snprintf(error_cause, 512, "Already in as a Multiplexed listener on this handle");
				goto error;
			} else if(!strcasecmp(request_text, "add")) {
				/* Add new streams to subscribe to */
				GList *list = NULL;
				JANUS_VALIDATE_JSON_OBJECT(root, feeds_parameters,
					error_code, error_cause, TRUE,
					JANUS_VIDEOROOM_ERROR_MISSING_ELEMENT, JANUS_VIDEOROOM_ERROR_INVALID_ELEMENT);
				if(error_code != 0)
					goto error;
				json_t *feeds = json_object_get(root, "feeds");
				unsigned int i = 0;
				int problem = 0;
				if(!listener->room) {
					JANUS_LOG(LOG_ERR, "Room Destroyed ");
					error_code = JANUS_VIDEOROOM_ERROR_NO_SUCH_ROOM;
					g_snprintf(error_cause, 512, "No such room ");
					goto error;
				}
				if(listener->room->destroyed) {
					JANUS_LOG(LOG_ERR, "Room Destroyed (%"SCNu64")", listener->room->room_id);
					error_code = JANUS_VIDEOROOM_ERROR_NO_SUCH_ROOM;
					g_snprintf(error_cause, 512, "No such room (%"SCNu64")", listener->room->room_id);
					goto error;
				}
				for(i=0; i<json_array_size(feeds); i++) {
					json_t *feed = json_array_get(feeds, i);
					if(listener->room->destroyed) {
						problem = 1;
						JANUS_LOG(LOG_ERR, "Room destroyed");
						error_code = JANUS_VIDEOROOM_ERROR_NO_SUCH_ROOM;
						g_snprintf(error_cause, 512, "Room destroyed");
						break;
					}
					if(!feed || !json_is_integer(feed)) {
						problem = 1;
						JANUS_LOG(LOG_ERR, "Invalid element (feeds in the array must be integers)\n");
						error_code = JANUS_VIDEOROOM_ERROR_INVALID_ELEMENT;
						g_snprintf(error_cause, 512, "Invalid element (feeds in the array must be integers)");
						break;
					}
					uint64_t feed_id = json_integer_value(feed);
					janus_mutex_lock(&listener->room->participants_mutex);
					janus_videoroom_participant *publisher = g_hash_table_lookup(listener->room->participants, GUINT_TO_POINTER(feed_id));
					janus_mutex_unlock(&listener->room->participants_mutex);
					if(publisher == NULL) { //~ || publisher->sdp == NULL) {
						/* FIXME For muxed listeners, we accept subscriptions to existing participants who haven't published yet */
						problem = 1;
						JANUS_LOG(LOG_ERR, "No such feed (%"SCNu64")\n", feed_id);
						error_code = JANUS_VIDEOROOM_ERROR_NO_SUCH_FEED;
						g_snprintf(error_cause, 512, "No such feed (%"SCNu64")", feed_id);
						break;
					}
					list = g_list_prepend(list, GUINT_TO_POINTER(feed_id));
				}
				if(problem) {
					goto error;
				}
				list = g_list_reverse(list);
				if(janus_videoroom_muxed_subscribe(listener, list, msg->transaction) < 0) {
					JANUS_LOG(LOG_ERR, "Error subscribing!\n");
					error_code = JANUS_VIDEOROOM_ERROR_UNKNOWN_ERROR;	/* FIXME */
					g_snprintf(error_cause, 512, "Error subscribing!");
					goto error;
				}
				janus_videoroom_message_free(msg);
				continue;
			} else if(!strcasecmp(request_text, "remove")) {
				/* Remove subscribed streams */
				GList *list = NULL;
				JANUS_VALIDATE_JSON_OBJECT(root, feeds_parameters,
					error_code, error_cause, TRUE,
					JANUS_VIDEOROOM_ERROR_MISSING_ELEMENT, JANUS_VIDEOROOM_ERROR_INVALID_ELEMENT);
				if(error_code != 0)
					goto error;
				json_t *feeds = json_object_get(root, "feeds");
				unsigned int i = 0;
				int error = 0;
				for(i=0; i<json_array_size(feeds); i++) {
					json_t *feed = json_array_get(feeds, i);
					if(!feed || !json_is_integer(feed)) {
						error = 1;
						break;
					}
					list = g_list_prepend(list, GUINT_TO_POINTER(json_integer_value(feed)));
				}
				if(error) {
					JANUS_LOG(LOG_ERR, "Invalid element (feeds in the array must be integers)\n");
					error_code = JANUS_VIDEOROOM_ERROR_INVALID_ELEMENT;
					g_snprintf(error_cause, 512, "Invalid element (feeds in the array must be integers)");
					goto error;
				}
				list = g_list_reverse(list);
				
				if(!listener->room) {
					JANUS_LOG(LOG_ERR, "Error unsubscribing!\n");
					error_code = JANUS_VIDEOROOM_ERROR_UNKNOWN_ERROR;	/* FIXME */
					g_snprintf(error_cause, 512, "Error unsubscribing!");
					goto error;
				}
				if(janus_videoroom_muxed_unsubscribe(listener, list, msg->transaction) < 0) {
					JANUS_LOG(LOG_ERR, "Error unsubscribing!\n");
					error_code = JANUS_VIDEOROOM_ERROR_UNKNOWN_ERROR;	/* FIXME */
					g_snprintf(error_cause, 512, "Error unsubscribing!");
					goto error;
				}
				janus_videoroom_message_free(msg);
				continue;
			} else if(!strcasecmp(request_text, "start")) {
				/* Start/restart receiving the publishers streams */
				/* TODO */
				event = json_object();
				json_object_set_new(event, "videoroom", json_string("event"));
				json_object_set_new(event, "room", json_integer(listener->room->room_id));
				json_object_set_new(event, "started", json_string("ok"));
				//~ /* Send a FIR */
				//~ char buf[20];
				//~ memset(buf, 0, 20);
				//~ janus_rtcp_fir((char *)&buf, 20, &publisher->fir_seq);
				//~ JANUS_LOG(LOG_VERB, "Resuming publisher, sending FIR to %"SCNu64" (%s)\n", publisher->user_id, publisher->display ? publisher->display : "??");
				//~ gateway->relay_rtcp(publisher->session->handle, 1, buf, 20);
				//~ /* Send a PLI too, just in case... */
				//~ memset(buf, 0, 12);
				//~ janus_rtcp_pli((char *)&buf, 12);
				//~ JANUS_LOG(LOG_VERB, "Resuming publisher, sending PLI to %"SCNu64" (%s)\n", publisher->user_id, publisher->display ? publisher->display : "??");
				//~ gateway->relay_rtcp(publisher->session->handle, 1, buf, 12);
			} else if(!strcasecmp(request_text, "pause")) {
				/* Stop receiving the publishers streams for a while */
				/* TODO */
				event = json_object();
				json_object_set_new(event, "videoroom", json_string("event"));
				json_object_set_new(event, "room", json_integer(listener->room->room_id));
				json_object_set_new(event, "paused", json_string("ok"));
			} else if(!strcasecmp(request_text, "leave")) {
				/* TODO */
				event = json_object();
				json_object_set_new(event, "videoroom", json_string("event"));
				json_object_set_new(event, "room", json_integer(listener->room->room_id));
				json_object_set_new(event, "left", json_string("ok"));
				session->started = FALSE;
			} else {
				JANUS_LOG(LOG_ERR, "Unknown request '%s'\n", request_text);
				error_code = JANUS_VIDEOROOM_ERROR_INVALID_REQUEST;
				g_snprintf(error_cause, 512, "Unknown request '%s'", request_text);
				goto error;
			}
		}

		/* Prepare JSON event */
		JANUS_LOG(LOG_VERB, "Preparing JSON event as a reply\n");
		/* Any SDP to handle? */
		const char *msg_sdp_type = json_string_value(json_object_get(msg->jsep, "type"));
		const char *msg_sdp = json_string_value(json_object_get(msg->jsep, "sdp"));
		if(!msg_sdp) {
			int ret = gateway->push_event(msg->handle, &janus_videoroom_plugin, msg->transaction, event, NULL);
			JANUS_LOG(LOG_VERB, "  >> %d (%s)\n", ret, janus_get_api_error(ret));
			json_decref(event);
		} else {
			JANUS_LOG(LOG_VERB, "This is involving a negotiation (%s) as well:\n%s\n", msg_sdp_type, msg_sdp);
			const char *type = NULL;
			if(!strcasecmp(msg_sdp_type, "offer")) {
				/* We need to answer */
				type = "answer";
			} else if(!strcasecmp(msg_sdp_type, "answer")) {
				/* We got an answer (from a listener?), no need to negotiate */
				g_atomic_int_set(&session->hangingup, 0);
				int ret = gateway->push_event(msg->handle, &janus_videoroom_plugin, msg->transaction, event, NULL);
				JANUS_LOG(LOG_VERB, "  >> %d (%s)\n", ret, janus_get_api_error(ret));
				json_decref(event);
				janus_videoroom_message_free(msg);
				continue;
			} else {
				/* TODO We don't support anything else right now... */
				JANUS_LOG(LOG_ERR, "Unknown SDP type '%s'\n", msg_sdp_type);
				error_code = JANUS_VIDEOROOM_ERROR_INVALID_SDP_TYPE;
				g_snprintf(error_cause, 512, "Unknown SDP type '%s'", msg_sdp_type);
				goto error;
			}
			if(session->participant_type != janus_videoroom_p_type_publisher) {
				/* We shouldn't be here, we always offer ourselves */
				JANUS_LOG(LOG_ERR, "Only publishers send offers\n");
				error_code = JANUS_VIDEOROOM_ERROR_INVALID_SDP_TYPE;
				g_snprintf(error_cause, 512, "Only publishers send offers");
				goto error;
			} else {
				/* This is a new publisher: is there room? */
				janus_videoroom_participant *participant = (janus_videoroom_participant *)session->participant;
				janus_videoroom *videoroom = participant->room;
				int count = 0;
				GHashTableIter iter;
				gpointer value;
				if(!videoroom) {
					error_code = JANUS_VIDEOROOM_ERROR_NO_SUCH_ROOM;
					goto error;
				}
				if(videoroom->destroyed) {
					error_code = JANUS_VIDEOROOM_ERROR_NO_SUCH_ROOM;
					goto error;
				}
				janus_mutex_lock(&videoroom->participants_mutex);
				g_hash_table_iter_init(&iter, videoroom->participants);
				while (!videoroom->destroyed && g_hash_table_iter_next(&iter, NULL, &value)) {
					janus_videoroom_participant *p = value;
					if(p != participant && p->sdp)
						count++;
				}
				janus_mutex_unlock(&videoroom->participants_mutex);
				if(count == videoroom->max_publishers) {
					participant->audio_active = FALSE;
					participant->video_active = FALSE;
					JANUS_LOG(LOG_ERR, "Maximum number of publishers (%d) already reached\n", videoroom->max_publishers);
					error_code = JANUS_VIDEOROOM_ERROR_PUBLISHERS_FULL;
					g_snprintf(error_cause, 512, "Maximum number of publishers (%d) already reached", videoroom->max_publishers);
					goto error;
				}
				/* Now prepare the SDP to give back */
				if(strstr(msg_sdp, "Mozilla")) {
					participant->firefox = TRUE;
				}
				/* Which media are available? */
				int audio = 0, video = 0, data = 0;
				const char *audio_mode = NULL, *video_mode = NULL;
				sdp_parser_t *parser = sdp_parse(sdphome, msg_sdp, strlen(msg_sdp), 0);
				sdp_session_t *parsed_sdp = sdp_session(parser);
				if(!parsed_sdp) {
					/* Invalid SDP */
					JANUS_LOG(LOG_ERR, "Error parsing SDP: %s\n", sdp_parsing_error(parser));
					error_code = JANUS_VIDEOROOM_ERROR_PUBLISHERS_FULL;
					g_snprintf(error_cause, 512, "Error parsing SDP: %s", sdp_parsing_error(parser));
					sdp_parser_free(parser);
					goto error;
				}
				sdp_media_t *m = parsed_sdp->sdp_media;
				while(m) {
					if(m->m_type == sdp_media_audio && m->m_port > 0) {
						audio++;
						participant->audio = TRUE;
						if(audio > 1) {
							m = m->m_next;
							continue;
						}
					} else if(m->m_type == sdp_media_video && m->m_port > 0) {
						video++;
						participant->video = TRUE;
						if(video > 1) {
							m = m->m_next;
							continue;
						}
#ifdef HAVE_SCTP
					} else if(m->m_type == sdp_media_application && m->m_port > 0) {
						data++;
						participant->data = TRUE;
						if(data > 1) {
							m = m->m_next;
							continue;
						}
#endif
					}
					if(m->m_type != sdp_media_application) {
						/* What is the direction? */
						switch(m->m_mode) {
							case sdp_recvonly:
								/* If we're getting a 'recvonly' publisher, we're going to answer with 'inactive' */
							case sdp_inactive:
								if(m->m_type == sdp_media_audio) {
									audio_mode = "inactive";
								} else {
									video_mode = "inactive";
								}
								break;
							case sdp_sendonly:
								/* What we expect, turn this into 'recvonly' */
							case sdp_sendrecv:
							default:
								if(m->m_type == sdp_media_audio) {
									audio_mode = "recvonly";
								} else {
									video_mode = "recvonly";
								}
								break;
						}
					}
					m = m->m_next;
				}
				sdp_parser_free(parser);
				JANUS_LOG(LOG_VERB, "The publisher %s going to send an audio stream\n", audio ? "is" : "is NOT");
				int opus_pt = 0, isac32_pt = 0, isac16_pt = 0, pcmu_pt = 0, pcma_pt = 0,
					vp8_pt = 0, vp9_pt = 0, h264_pt = 0;
				if(audio) {
					JANUS_LOG(LOG_VERB, "  -- Will answer with media direction '%s'\n", audio_mode);
<<<<<<< HEAD
					opus_pt = janus_get_opus_pt(msg_sdp);
					if(opus_pt > 0) {
						JANUS_LOG(LOG_VERB, "  -- -- Opus payload type is %d\n", opus_pt);
					}
					isac32_pt = janus_get_isac32_pt(msg_sdp);
					if(isac32_pt > 0) {
						JANUS_LOG(LOG_VERB, "  -- -- ISAC 32K payload type is %d\n", isac32_pt);
					}
					isac16_pt = janus_get_isac16_pt(msg_sdp);
					if(isac16_pt > 0) {
						JANUS_LOG(LOG_VERB, "  -- -- ISAC 16K payload type is %d\n", isac16_pt);
					}
					pcmu_pt = janus_get_pcmu_pt(msg_sdp);
					if(pcmu_pt > 0) {
						JANUS_LOG(LOG_VERB, "  -- -- PCMU payload type is %d\n", pcmu_pt);
					}
					pcma_pt = janus_get_pcma_pt(msg_sdp);
=======
					opus_pt = janus_get_codec_pt(msg->sdp, "opus");
					if(opus_pt > 0) {
						JANUS_LOG(LOG_VERB, "  -- -- Opus payload type is %d\n", opus_pt);
					}
					isac32_pt = janus_get_codec_pt(msg->sdp, "isac32");
					if(isac32_pt > 0) {
						JANUS_LOG(LOG_VERB, "  -- -- ISAC 32K payload type is %d\n", isac32_pt);
					}
					isac16_pt = janus_get_codec_pt(msg->sdp, "isac16");
					if(isac16_pt > 0) {
						JANUS_LOG(LOG_VERB, "  -- -- ISAC 16K payload type is %d\n", isac16_pt);
					}
					pcmu_pt = janus_get_codec_pt(msg->sdp, "pcmu");
					if(pcmu_pt > 0) {
						JANUS_LOG(LOG_VERB, "  -- -- PCMU payload type is %d\n", pcmu_pt);
					}
					pcma_pt = janus_get_codec_pt(msg->sdp, "pcma");
>>>>>>> 8a3ac742
					if(pcma_pt > 0) {
						JANUS_LOG(LOG_VERB, "  -- -- PCMA payload type is %d\n", pcma_pt);
					}
				}
				JANUS_LOG(LOG_VERB, "The publisher %s going to send a video stream\n", video ? "is" : "is NOT");
				if(video) {
					JANUS_LOG(LOG_VERB, "  -- Will answer with media direction '%s'\n", video_mode);
<<<<<<< HEAD
					vp8_pt = janus_get_vp8_pt(msg_sdp);
					if(vp8_pt > 0) {
						JANUS_LOG(LOG_VERB, "  -- -- VP8 payload type is %d\n", vp8_pt);
					}
					vp9_pt = janus_get_vp9_pt(msg_sdp);
					if(vp9_pt > 0) {
						JANUS_LOG(LOG_VERB, "  -- -- VP9 payload type is %d\n", vp9_pt);
					}
					h264_pt = janus_get_h264_pt(msg_sdp);
=======
					vp8_pt = janus_get_codec_pt(msg->sdp, "vp8");
					if(vp8_pt > 0) {
						JANUS_LOG(LOG_VERB, "  -- -- VP8 payload type is %d\n", vp8_pt);
					}
					vp9_pt = janus_get_codec_pt(msg->sdp, "vp9");
					if(vp9_pt > 0) {
						JANUS_LOG(LOG_VERB, "  -- -- VP9 payload type is %d\n", vp9_pt);
					}
					h264_pt = janus_get_codec_pt(msg->sdp, "h264");
>>>>>>> 8a3ac742
					if(h264_pt > 0) {
						JANUS_LOG(LOG_VERB, "  -- -- H264 payload type is %d\n", h264_pt);
					}
				}
				JANUS_LOG(LOG_VERB, "The publisher %s going to open a data channel\n", data ? "is" : "is NOT");
				/* Also add a bandwidth SDP attribute if we're capping the bitrate in the room */
				int b = 0;
				if(participant->firefox)	/* Don't add any b=AS attribute for Chrome */
					b = (int)(videoroom->bitrate/1000);
				char sdp[1280], audio_mline[256], video_mline[512], data_mline[256];
				if(audio) {
					switch(videoroom->acodec) {
						case JANUS_VIDEOROOM_OPUS:
							if(opus_pt < 0) {
								JANUS_LOG(LOG_WARN, "Videoroom is forcing OPUS, but publisher didn't offer any... rejecting audio\n");
								g_snprintf(audio_mline, 256, "m=audio 111 RTP/SAVPF 0\r\n");
							} else {
								g_snprintf(audio_mline, 256, sdp_a_template_opus,
									opus_pt,						/* Opus payload type */
									audio_mode,						/* The publisher gets a recvonly or inactive back */
									opus_pt); 						/* Opus payload type */
							}
							break;
						case JANUS_VIDEOROOM_ISAC_32K:
							if(isac32_pt < 0) {
								JANUS_LOG(LOG_WARN, "Videoroom is forcing ISAC 32K, but publisher didn't offer any... rejecting audio\n");
								g_snprintf(audio_mline, 256, "m=audio 104 RTP/SAVPF 0\r\n");
							} else {
								g_snprintf(audio_mline, 256, sdp_a_template_isac32,
									isac32_pt,						/* ISAC 32K payload type */
									audio_mode,						/* The publisher gets a recvonly or inactive back */
									isac32_pt); 					/* ISAC 32K payload type */
							}
							break;
						case JANUS_VIDEOROOM_ISAC_16K:
							if(isac16_pt < 0) {
								JANUS_LOG(LOG_WARN, "Videoroom is forcing ISAC 16K, but publisher didn't offer any... rejecting audio\n");
								g_snprintf(audio_mline, 256, "m=audio 103 RTP/SAVPF 0\r\n");
							} else {
								g_snprintf(audio_mline, 256, sdp_a_template_isac16,
									isac16_pt,						/* ISAC 16K payload type */
									audio_mode,						/* The publisher gets a recvonly or inactive back */
									isac16_pt);						/* ISAC 16K payload type */
							}
							break;
						case JANUS_VIDEOROOM_PCMU:
							if(pcmu_pt < 0) {
								JANUS_LOG(LOG_WARN, "Videoroom is forcing PCMU, but publisher didn't offer any... rejecting audio\n");
								g_snprintf(audio_mline, 256, "m=audio 0 RTP/SAVPF 0\r\n");
							} else {
								g_snprintf(audio_mline, 256, sdp_a_template_pcmu,
									pcmu_pt,						/* PCMU payload type */
									audio_mode,						/* The publisher gets a recvonly or inactive back */
									pcmu_pt);						/* PCMU payload type */
							}
							break;
						case JANUS_VIDEOROOM_PCMA:
							if(pcma_pt < 0) {
								JANUS_LOG(LOG_WARN, "Videoroom is forcing PCMA, but publisher didn't offer any... rejecting audio\n");
								g_snprintf(audio_mline, 256, "m=audio 0 RTP/SAVPF 0\r\n");
							} else {
								g_snprintf(audio_mline, 256, sdp_a_template_pcma,
									pcma_pt,						/* PCMA payload type */
									audio_mode,						/* The publisher gets a recvonly or inactive back */
									pcma_pt);						/* PCMA payload type */
							}
							break;
						default:
							/* Shouldn't happen */
							break;
					}
				} else {
					audio_mline[0] = '\0';
				}
				if(video) {
					switch(videoroom->vcodec) {
						case JANUS_VIDEOROOM_VP8:
							if(vp8_pt < 0) {
								JANUS_LOG(LOG_WARN, "Videoroom is forcing VP8, but publisher didn't offer any... rejecting video\n");
								g_snprintf(video_mline, 512, "m=video 0 RTP/SAVPF 0\r\n");
							} else {
								g_snprintf(video_mline, 512, sdp_v_template_vp8,
									vp8_pt,							/* VP8 payload type */
									b,								/* Bandwidth */
									video_mode,						/* The publisher gets a recvonly or inactive back */
									vp8_pt, 						/* VP8 payload type */
									vp8_pt, 						/* VP8 payload type */
									vp8_pt, 						/* VP8 payload type */
									vp8_pt, 						/* VP8 payload type */
									vp8_pt); 						/* VP8 payload type */
							}
							break;
						case JANUS_VIDEOROOM_VP9:
							if(vp9_pt < 0) {
								JANUS_LOG(LOG_WARN, "Videoroom is forcing VP9, but publisher didn't offer any... rejecting video\n");
								g_snprintf(video_mline, 512, "m=video 0 RTP/SAVPF 0\r\n");
							} else {
								g_snprintf(video_mline, 512, sdp_v_template_vp9,
									vp9_pt,							/* VP9 payload type */
									b,								/* Bandwidth */
									video_mode,						/* The publisher gets a recvonly or inactive back */
									vp9_pt, 						/* VP9 payload type */
									vp9_pt, 						/* VP9 payload type */
									vp9_pt, 						/* VP9 payload type */
									vp9_pt, 						/* VP9 payload type */
									vp9_pt); 						/* VP9 payload type */
							}
							break;
						case JANUS_VIDEOROOM_H264:
							if(h264_pt < 0) {
								JANUS_LOG(LOG_WARN, "Videoroom is forcing H264, but publisher didn't offer any... rejecting video\n");
								g_snprintf(video_mline, 512, "m=video 0 RTP/SAVPF 0\r\n");
							} else {
								g_snprintf(video_mline, 512, sdp_v_template_h264,
									h264_pt,						/* H264 payload type */
									b,								/* Bandwidth */
									video_mode,						/* The publisher gets a recvonly or inactive back */
									h264_pt, 						/* H264 payload type */
									h264_pt, 						/* H264 payload type */
									h264_pt, 						/* H264 payload type */
									h264_pt, 						/* H264 payload type */
									h264_pt, 						/* H264 payload type */
									h264_pt); 						/* H264 payload type */
							}
							break;
						default:
							/* Shouldn't happen */
							break;
					}
				} else {
					video_mline[0] = '\0';
				}
				if(data) {
					g_snprintf(data_mline, 256, sdp_d_template);
				} else {
					data_mline[0] = '\0';
				}
				g_snprintf(sdp, 1280, sdp_template,
					janus_get_real_time(),			/* We need current time here */
					janus_get_real_time(),			/* We need current time here */
					participant->room->room_name,	/* Video room name */
					audio_mline,					/* Audio m-line, if any */
					video_mline,					/* Video m-line, if any */
					data_mline);					/* Data channel m-line, if any */

				char *newsdp = g_strdup(sdp);
				if(video && b == 0) {
					/* Remove useless bandwidth attribute */
					newsdp = janus_string_replace(newsdp, "b=AS:0\r\n", "");
				}
				/* Lock listeners_mutex to protect recorders from race conditions. */
				janus_mutex_lock(&participant->listeners_mutex);
				/* Is this room recorded? */
				if(videoroom->record || participant->recording_active) {
					char filename[255];
					gint64 now = janus_get_real_time();
					if(audio) {
						memset(filename, 0, 255);
						if(participant->recording_base) {
							/* Use the filename and path we have been provided */
							g_snprintf(filename, 255, "%s-audio", participant->recording_base);
							participant->arc = janus_recorder_create(videoroom->rec_dir,
								janus_videoroom_audiocodec_name(participant->room->acodec), filename);
							if(participant->arc == NULL) {
								JANUS_LOG(LOG_ERR, "Couldn't open an audio recording file for this publisher!\n");
							}
						} else {
							/* Build a filename */
							g_snprintf(filename, 255, "videoroom-%"SCNu64"-user-%"SCNu64"-%"SCNi64"-audio",
								videoroom->room_id, participant->user_id, now);
							participant->arc = janus_recorder_create(videoroom->rec_dir,
								janus_videoroom_audiocodec_name(participant->room->acodec), filename);
							if(participant->arc == NULL) {
								JANUS_LOG(LOG_ERR, "Couldn't open an audio recording file for this publisher!\n");
							}
						}
					}
					if(video) {
						memset(filename, 0, 255);
						if(participant->recording_base) {
							/* Use the filename and path we have been provided */
							g_snprintf(filename, 255, "%s-video", participant->recording_base);
							participant->vrc = janus_recorder_create(videoroom->rec_dir,
								janus_videoroom_videocodec_name(participant->room->vcodec), filename);
							if(participant->vrc == NULL) {
								JANUS_LOG(LOG_ERR, "Couldn't open an video recording file for this publisher!\n");
							}
						} else {
							/* Build a filename */
							g_snprintf(filename, 255, "videoroom-%"SCNu64"-user-%"SCNu64"-%"SCNi64"-video",
								videoroom->room_id, participant->user_id, now);
							participant->vrc = janus_recorder_create(videoroom->rec_dir,
								janus_videoroom_videocodec_name(participant->room->vcodec), filename);
							if(participant->vrc == NULL) {
								JANUS_LOG(LOG_ERR, "Couldn't open an video recording file for this publisher!\n");
							}
						}
					}
				}
				janus_mutex_unlock(&participant->listeners_mutex);

				JANUS_LOG(LOG_VERB, "Handling publisher: turned this into an '%s':\n%s\n", type, newsdp);
				json_t *jsep = json_pack("{ssss}", "type", type, "sdp", newsdp);
				/* How long will the gateway take to push the event? */
				g_atomic_int_set(&session->hangingup, 0);
				gint64 start = janus_get_monotonic_time();
				int res = gateway->push_event(msg->handle, &janus_videoroom_plugin, msg->transaction, event, jsep);
				JANUS_LOG(LOG_VERB, "  >> Pushing event: %d (took %"SCNu64" us)\n", res, janus_get_monotonic_time()-start);
				json_decref(event);
				json_decref(jsep);

				/* Now turn the SDP into what we'll send subscribers, using the static payload types for making switching easier */
				if(audio) {
					switch(videoroom->acodec) {
						case JANUS_VIDEOROOM_OPUS:
							if(opus_pt < 0) {
								audio_mline[0] = '\0';
							} else {
								g_snprintf(audio_mline, 256, sdp_a_template_opus,
									OPUS_PT,						/* Opus payload type */
									/* Subscribers gets a sendonly or inactive back */
									strcmp(audio_mode, "inactive") ? "sendonly" : "inactive",
									OPUS_PT); 						/* Opus payload type */
							}
							break;
						case JANUS_VIDEOROOM_ISAC_32K:
							if(isac32_pt < 0 ) {
								JANUS_LOG(LOG_WARN, "Videoroom is forcing ISAC 32K, but publisher didn't offer any... rejecting audio\n");
								g_snprintf(audio_mline, 256, "m=audio 104 RTP/SAVPF 0\r\n");
							} else {
								g_snprintf(audio_mline, 256, sdp_a_template_isac32,
									ISAC32_PT,						/* ISAC 32K payload type */
									/* Subscribers gets a sendonly or inactive back */
									strcmp(audio_mode, "inactive") ? "sendonly" : "inactive",
									ISAC32_PT);						/* ISAC 32K payload type */
							}
							break;
						case JANUS_VIDEOROOM_ISAC_16K:
							if(isac16_pt < 0) {
								JANUS_LOG(LOG_WARN, "Videoroom is forcing ISAC 16K, but publisher didn't offer any... rejecting audio\n");
								g_snprintf(audio_mline, 256, "m=audio 103 RTP/SAVPF 0\r\n");
							} else {
								g_snprintf(audio_mline, 256, sdp_a_template_isac16,
									ISAC16_PT,						/* ISAC 16K payload type */
									/* Subscribers gets a sendonly or inactive back */
									strcmp(audio_mode, "inactive") ? "sendonly" : "inactive",
									ISAC16_PT);						/* ISAC 16K payload type */
							}
							break;
						case JANUS_VIDEOROOM_PCMU:
							if(pcmu_pt < 0) {
								JANUS_LOG(LOG_WARN, "Videoroom is forcing PCMU, but publisher didn't offer any... rejecting audio\n");
								g_snprintf(audio_mline, 256, "m=audio 0 RTP/SAVPF 0\r\n");
							} else {
								g_snprintf(audio_mline, 256, sdp_a_template_pcmu,
									PCMU_PT,						/*PCMU payload type */
									/* Subscribers gets a sendonly or inactive back */
									strcmp(audio_mode, "inactive") ? "sendonly" : "inactive",
									PCMU_PT); 						/*PCMU   payload type */
							}
							break;
						case JANUS_VIDEOROOM_PCMA:
							if(pcma_pt < 0) {
								JANUS_LOG(LOG_WARN, "Videoroom is forcing PCMA, but publisher didn't offer any... rejecting audio\n");
								g_snprintf(audio_mline, 256, "m=audio 0 RTP/SAVPF 0\r\n");
							} else {
								g_snprintf(audio_mline, 256, sdp_a_template_pcma,
									PCMA_PT,						/*PCMA payload type */
									/* Subscribers gets a sendonly or inactive back */
									strcmp(audio_mode, "inactive") ? "sendonly" : "inactive",
									PCMA_PT); 						/*PCMA   payload type */
							}
							break;
						default:
							/* Shouldn't happen */
							break;
						}
				} else {
					audio_mline[0] = '\0';
				}
				if(video) {
					switch(videoroom->vcodec) {
						case JANUS_VIDEOROOM_VP8:
							if(vp8_pt < 0) {
								video_mline[0] = '\0';
							} else {
								g_snprintf(video_mline, 512, sdp_v_template_vp8,
									VP8_PT,							/* VP8 payload type */
									b,								/* Bandwidth */
									/* Subscribers gets a sendonly or inactive back */
									strcmp(video_mode, "inactive") ? "sendonly" : "inactive",
									VP8_PT, 						/* VP8 payload type */
									VP8_PT, 						/* VP8 payload type */
									VP8_PT, 						/* VP8 payload type */
									VP8_PT, 						/* VP8 payload type */
									VP8_PT); 						/* VP8 payload type */
							}
							break;
						case JANUS_VIDEOROOM_VP9:
							if(vp9_pt < 0) {
								JANUS_LOG(LOG_WARN, "Videoroom is forcing VP8, but publisher didn't offer any... rejecting video\n");
								g_snprintf(video_mline, 512, "m=video 0 RTP/SAVPF 0\r\n");
							} else {
								g_snprintf(video_mline, 512, sdp_v_template_vp9,
									VP9_PT,							/* VP9 payload type */
									b,								/* Bandwidth */
									/* Subscribers gets a sendonly or inactive back */
									strcmp(video_mode, "inactive") ? "sendonly" : "inactive",
									VP9_PT, 						/* VP9 payload type */
									VP9_PT, 						/* VP9 payload type */
									VP9_PT, 						/* VP9 payload type */
									VP9_PT, 						/* VP9 payload type */
									VP9_PT); 						/* VP9 payload type */
							}
							break;
						case JANUS_VIDEOROOM_H264:
							if(h264_pt < 0) {
								JANUS_LOG(LOG_WARN, "Videoroom is forcing VP8, but publisher didn't offer any... rejecting video\n");
								g_snprintf(video_mline, 512, "m=video 0 RTP/SAVPF 0\r\n");
							} else {
								g_snprintf(video_mline, 512, sdp_v_template_h264,
									H264_PT,						/* H264 payload type */
									b,								/* Bandwidth */
									/* Subscribers gets a sendonly or inactive back */
									strcmp(video_mode, "inactive") ? "sendonly" : "inactive",
									H264_PT, 						/* H264 payload type */
									H264_PT, 						/* H264 payload type */
									H264_PT, 						/* H264 payload type */
									H264_PT, 						/* H264 payload type */
									H264_PT, 						/* H264 payload type */
									H264_PT); 						/* H264 payload type */
							}
							break;
						default:
							/* Shouldn't happen */
							break;
					}
				} else {
					video_mline[0] = '\0';
				}
				if(data) {
					g_snprintf(data_mline, 256, sdp_d_template);
				} else {
					data_mline[0] = '\0';
				}
				g_snprintf(sdp, 1280, sdp_template,
					janus_get_real_time(),			/* We need current time here */
					janus_get_real_time(),			/* We need current time here */
					participant->room->room_name,	/* Video room name */
					audio_mline,					/* Audio m-line, if any */
					video_mline,					/* Video m-line, if any */
					data_mline);					/* Data channel m-line, if any */
				g_free(newsdp);
				newsdp = g_strdup(sdp);
				if(video && b == 0) {
					/* Remove useless bandwidth attribute */
					newsdp = janus_string_replace(newsdp, "b=AS:0\r\n", "");
				}

				/* Done */
				if(res != JANUS_OK) {
					/* TODO Failed to negotiate? We should remove this publisher */
				} else {
					/* Store the participant's SDP for interested listeners */
					participant->sdp = newsdp;
<<<<<<< HEAD
					/* Notify all other participants that there's a new boy in town */
					json_t *list = json_array();
					json_t *pl = json_object();
					json_object_set_new(pl, "id", json_integer(participant->user_id));
					if(participant->display)
						json_object_set_new(pl, "display", json_string(participant->display));
					json_array_append_new(list, pl);
					json_t *pub = json_object();
					json_object_set_new(pub, "videoroom", json_string("event"));
					json_object_set_new(pub, "room", json_integer(participant->room->room_id));
					json_object_set_new(pub, "publishers", list);
					GHashTableIter iter;
					gpointer value;
					janus_mutex_lock(&videoroom->participants_mutex);
					g_hash_table_iter_init(&iter, videoroom->participants);
					while (!videoroom->destroyed && g_hash_table_iter_next(&iter, NULL, &value)) {
						janus_videoroom_participant *p = value;
						if(p == participant) {
							continue;	/* Skip the new publisher itself */
						}
						JANUS_LOG(LOG_VERB, "Notifying participant %"SCNu64" (%s)\n", p->user_id, p->display ? p->display : "??");
						int ret = gateway->push_event(p->session->handle, &janus_videoroom_plugin, NULL, pub, NULL);
						JANUS_LOG(LOG_VERB, "  >> %d (%s)\n", ret, janus_get_api_error(ret));
					}
					json_decref(pub);
					janus_mutex_unlock(&videoroom->participants_mutex);
					/* Let's wait for the setup_media event */
=======
					/* We'll wait for the setup_media event before actually telling listeners */
>>>>>>> 8a3ac742
				}
			}
		}
		janus_videoroom_message_free(msg);

		continue;
		
error:
		{
			/* Prepare JSON error event */
			json_t *event = json_object();
			json_object_set_new(event, "videoroom", json_string("event"));
			json_object_set_new(event, "error_code", json_integer(error_code));
			json_object_set_new(event, "error", json_string(error_cause));
			int ret = gateway->push_event(msg->handle, &janus_videoroom_plugin, msg->transaction, event, NULL);
			JANUS_LOG(LOG_VERB, "  >> Pushing event: %d (%s)\n", ret, janus_get_api_error(ret));
			json_decref(event);
			janus_videoroom_message_free(msg);
		}
	}
	JANUS_LOG(LOG_VERB, "Leaving VideoRoom handler thread\n");
	return NULL;
}


/* Multiplexing helpers */
int janus_videoroom_muxed_subscribe(janus_videoroom_listener_muxed *muxed_listener, GList *feeds, char *transaction) {
	if(!muxed_listener || !feeds)
		return -1;
	janus_mutex_lock(&muxed_listener->listeners_mutex);
	JANUS_LOG(LOG_VERB, "Subscribing to %d feeds\n", g_list_length(feeds));
	janus_videoroom *videoroom = muxed_listener->room;
	GList *ps = feeds;
	json_t *list = json_array();
	int added_feeds = 0;
	while(ps) {
		uint64_t feed_id = GPOINTER_TO_UINT(ps->data);
		janus_videoroom_participant *publisher = g_hash_table_lookup(videoroom->participants, GUINT_TO_POINTER(feed_id));
		if(publisher == NULL) { //~ || publisher->sdp == NULL) {
			/* FIXME For muxed listeners, we accept subscriptions to existing participants who haven't published yet */
			JANUS_LOG(LOG_WARN, "No such feed (%"SCNu64"), skipping\n", feed_id);
			ps = ps->next;
			continue;
		}
		/* Are we already subscribed? */
		gboolean subscribed = FALSE;
		GSList *ls = muxed_listener->listeners;
		while(ls) {
			janus_videoroom_listener *l = (janus_videoroom_listener *)ls->data;
			if(l && (l->feed == publisher)) {
				subscribed = TRUE;
				JANUS_LOG(LOG_WARN, "Already subscribed to feed %"SCNu64", skipping\n", feed_id);
				break;
			}
			ls = ls->next;
		}
		if(subscribed) {
			ps = ps->next;
			continue;
		}
		janus_videoroom_listener *listener = g_malloc0(sizeof(janus_videoroom_listener));
		listener->session = muxed_listener->session;
		listener->room = videoroom;
		listener->feed = publisher;
		//~ listener->paused = TRUE;	/* We need an explicit start from the listener */
		listener->paused = FALSE;
		listener->parent = muxed_listener;
		janus_mutex_lock(&publisher->listeners_mutex);
		publisher->listeners = g_slist_append(publisher->listeners, listener);
		janus_mutex_unlock(&publisher->listeners_mutex);
		muxed_listener->listeners = g_slist_append(muxed_listener->listeners, listener);
		JANUS_LOG(LOG_VERB, "Now subscribed to %d feeds\n", g_slist_length(muxed_listener->listeners));
		/* Add to feeds in the answer */
		added_feeds++;
		json_t *f = json_object();
		json_object_set_new(f, "id", json_integer(feed_id));
		if(publisher->display)
			json_object_set_new(f, "display", json_string(publisher->display));
		json_array_append_new(list, f);
		ps = ps->next;
	}
	janus_mutex_unlock(&muxed_listener->listeners_mutex);
	if(added_feeds == 0) {
		/* Nothing changed */
		return 0;
	}
	/* Prepare event */
	json_t *event = json_object();
	json_object_set_new(event, "videoroom", json_string("muxed-attached"));
	json_object_set_new(event, "room", json_integer(videoroom->room_id));
	json_object_set_new(event, "feeds", list);
	JANUS_LOG(LOG_VERB, "Preparing JSON event as a reply\n");
	/* Send the updated offer */
	return janus_videoroom_muxed_offer(muxed_listener, transaction, event);
}

int janus_videoroom_muxed_unsubscribe(janus_videoroom_listener_muxed *muxed_listener, GList *feeds, char *transaction) {
	janus_mutex_lock(&muxed_listener->listeners_mutex);
	JANUS_LOG(LOG_VERB, "Unsubscribing from %d feeds\n", g_list_length(feeds));
	janus_videoroom *videoroom = muxed_listener->room;
	GList *ps = feeds;
	json_t *list = json_array();
	int removed_feeds = 0;
	while(ps) {
		uint64_t feed_id = GPOINTER_TO_UINT(ps->data);
		GSList *ls = muxed_listener->listeners;
		while(ls) {
			janus_videoroom_listener *listener = (janus_videoroom_listener *)ls->data;
			if(listener) {
				janus_videoroom_participant *publisher = listener->feed;
				if(publisher == NULL || publisher->user_id != feed_id) {
					/* Not the publisher we're looking for */
					ls = ls->next;
					continue;
				}
				janus_mutex_lock(&publisher->listeners_mutex);
				publisher->listeners = g_slist_remove(publisher->listeners, listener);
				janus_mutex_unlock(&publisher->listeners_mutex);
				listener->feed = NULL;
				muxed_listener->listeners = g_slist_remove(muxed_listener->listeners, listener);
				JANUS_LOG(LOG_VERB, "Now subscribed to %d feeds\n", g_slist_length(muxed_listener->listeners));
				janus_videoroom_listener_free(listener);
				/* Add to feeds in the answer */
				removed_feeds++;
				json_t *f = json_object();
				json_object_set_new(f, "id", json_integer(feed_id));
				json_array_append_new(list, f);
				break;
			}
			ls = ls->next;
		}
		ps = ps->next;
	}
	janus_mutex_unlock(&muxed_listener->listeners_mutex);
	if(removed_feeds == 0) {
		/* Nothing changed */
		return 0;
	}
	/* Prepare event */
	json_t *event = json_object();
	json_object_set_new(event, "videoroom", json_string("muxed-detached"));
	json_object_set_new(event, "room", json_integer(videoroom->room_id));
	json_object_set_new(event, "feeds", list);
	JANUS_LOG(LOG_VERB, "Preparing JSON event as a reply\n");
	/* Send the updated offer */
	return janus_videoroom_muxed_offer(muxed_listener, transaction, event);
}

int janus_videoroom_muxed_offer(janus_videoroom_listener_muxed *muxed_listener, char *transaction, json_t *event) {
	if(muxed_listener == NULL)
		return -1;
	/* Negotiate by placing a 'muxed' fake attribute for each publisher we subscribed to,
	 * that will translate to multiple SSRCs when merging the SDP */
	int audio = 0, video = 0;
	char audio_muxed[1024], video_muxed[1024], temp[255];
	char sdp[2048], audio_mline[512], video_mline[512], data_mline[1];
	data_mline[0] = '\0'; /* Multiplexed streams do not support data channels */
	memset(audio_muxed, 0, 1024);
	memset(video_muxed, 0, 1024);
	memset(audio_mline, 0, 512);
	memset(video_mline, 0, 512);
	/* Prepare the m-lines (FIXME this will result in an audio line even for video-only rooms, but we don't care) */
	switch(muxed_listener->room->acodec) {
		case JANUS_VIDEOROOM_OPUS:
			g_snprintf(audio_mline, 512, sdp_a_template_opus,
				OPUS_PT,						/* Opus payload type */
				"sendonly",						/* The subscribers gets a sendonly back */
				OPUS_PT); 						/* Opus payload type */
			break;
		case JANUS_VIDEOROOM_ISAC_32K:
			g_snprintf(audio_mline, 512, sdp_a_template_isac32,
				ISAC32_PT,						/* ISAC 32K payload type */
				"sendonly",						/* The subscribers gets a sendonly back */
				ISAC32_PT); 					/* ISAC 32K payload type */
			break;
		case JANUS_VIDEOROOM_ISAC_16K:
			g_snprintf(audio_mline, 512, sdp_a_template_isac16,
				ISAC16_PT,						/* ISAC 16K payload type */
				"sendonly",						/* The subscribers gets a sendonly back */
				ISAC16_PT);						/* ISAC 16K payload type */
			break;
		case JANUS_VIDEOROOM_PCMU:
			g_snprintf(audio_mline, 512, sdp_a_template_pcmu,
				PCMU_PT,						/* PCMU payload type */
				"sendonly",						/* The subscribers gets a sendonly back */
				PCMU_PT);						/* PCMU payload type */
			break;
		case JANUS_VIDEOROOM_PCMA:
			g_snprintf(audio_mline, 512, sdp_a_template_pcma,
				PCMA_PT,						/* PCMA payload type */
				"sendonly",						/* The subscribers gets a sendonly back */
				PCMA_PT);						/* PCMA payload type */
			break;
		default:
			/* Shouldn't happen */
			break;
	}
	switch(muxed_listener->room->vcodec) {
		case JANUS_VIDEOROOM_VP8:
			g_snprintf(video_mline, 512, sdp_v_template_vp8,
				VP8_PT,							/* VP8 payload type */
				0,								/* Bandwidth */
				"sendonly",						/* The subscribers gets a sendonly back */
				VP8_PT, 						/* VP8 payload type */
				VP8_PT, 						/* VP8 payload type */
				VP8_PT, 						/* VP8 payload type */
				VP8_PT, 						/* VP8 payload type */
				VP8_PT); 						/* VP8 payload type */
			break;
		case JANUS_VIDEOROOM_VP9:
			g_snprintf(video_mline, 512, sdp_v_template_vp9,
				VP9_PT,							/* VP9 payload type */
				0,								/* Bandwidth */
				"sendonly",						/* The subscribers gets a sendonly back */
				VP9_PT, 						/* VP9 payload type */
				VP9_PT, 						/* VP9 payload type */
				VP9_PT, 						/* VP9 payload type */
				VP9_PT, 						/* VP9 payload type */
				VP9_PT); 						/* VP9 payload type */
			break;
		case JANUS_VIDEOROOM_H264:
			g_snprintf(video_mline, 512, sdp_v_template_h264,
				H264_PT,						/* H264 payload type */
				0,								/* Bandwidth */
				"sendonly",						/* The subscribers gets a sendonly back */
				H264_PT, 						/* H264 payload type */
				H264_PT, 						/* H264 payload type */
				H264_PT, 						/* H264 payload type */
				H264_PT, 						/* H264 payload type */
				H264_PT, 						/* H264 payload type */
				H264_PT); 						/* H264 payload type */
			break;
		default:
			/* Shouldn't happen */
			break;
	}
	/* FIXME Add a fake user/SSRC just to avoid the "Failed to set max send bandwidth for video content" bug */
	g_strlcat(audio_muxed, "a=planb:sfu0 1\r\n", 1024);
	g_strlcat(video_muxed, "a=planb:sfu0 2\r\n", 1024);
	/* Go through all the available publishers */
	GSList *ps = muxed_listener->listeners;
	while(ps) {
		janus_videoroom_listener *l = (janus_videoroom_listener *)ps->data;
		if(l && l->feed) { //~ && l->feed->sdp) {
			if(strstr(l->feed->sdp, "m=audio")) {
				audio++;
				g_snprintf(temp, 255, "a=planb:sfu%"SCNu64" %"SCNu32"\r\n", l->feed->user_id, l->feed->audio_ssrc);
				g_strlcat(audio_muxed, temp, 1024);
			}
			if(strstr(l->feed->sdp, "m=video")) {
				video++;
				g_snprintf(temp, 255, "a=planb:sfu%"SCNu64" %"SCNu32"\r\n", l->feed->user_id, l->feed->video_ssrc);
				g_strlcat(video_muxed, temp, 1024);
			}
		}
		ps = ps->next;
	}
	/* Also add a bandwidth SDP attribute if we're capping the bitrate in the room */
	if(audio) {
		g_strlcat(audio_mline, audio_muxed, 2048);
	}
	if(video) {
		g_strlcat(video_mline, video_muxed, 2048);
	}
	g_snprintf(sdp, 2048, sdp_template,
		janus_get_real_time(),			/* We need current time here */
		janus_get_real_time(),			/* We need current time here */
		muxed_listener->room->room_name,	/* Video room name */
		audio_mline,					/* Audio m-line */
		video_mline,					/* Video m-line */
		data_mline);					/* Data channel m-line */
	char *newsdp = g_strdup(sdp);
	if(video) {
		/* Remove useless bandwidth attribute, if any */
		newsdp = janus_string_replace(newsdp, "b=AS:0\r\n", "");
	}
	JANUS_LOG(LOG_VERB, "%s", newsdp);
	json_t *jsep = json_pack("{ssss}", "type", "offer", "sdp", newsdp);
	/* How long will the gateway take to push the event? */
	gint64 start = janus_get_monotonic_time();
	int res = gateway->push_event(muxed_listener->session->handle, &janus_videoroom_plugin, transaction, event, jsep);
	JANUS_LOG(LOG_VERB, "  >> Pushing event: %d (took %"SCNu64" us)\n", res, janus_get_monotonic_time()-start);
	json_decref(event);
	json_decref(jsep);
	if(res != JANUS_OK) {
		/* TODO Failed to negotiate? We should remove this listener */
	} else {
		/* Let's wait for the setup_media event */
	}
	return 0;
}


/* Helper to quickly relay RTP packets from publishers to subscribers */
static void janus_videoroom_relay_rtp_packet(gpointer data, gpointer user_data) {
	janus_videoroom_rtp_relay_packet *packet = (janus_videoroom_rtp_relay_packet *)user_data;
	if(!packet || !packet->data || packet->length < 1) {
		JANUS_LOG(LOG_ERR, "Invalid packet...\n");
		return;
	}
	janus_videoroom_listener *listener = (janus_videoroom_listener *)data;
	if(!listener || !listener->session) {
		// JANUS_LOG(LOG_ERR, "Invalid session...\n");
		return;
	}
	if(listener->paused) {
		// JANUS_LOG(LOG_ERR, "This listener paused the stream...\n");
		return;
	}
	janus_videoroom_session *session = listener->session;
	if(!session || !session->handle) {
		// JANUS_LOG(LOG_ERR, "Invalid session...\n");
		return;
	}
	if(!session->started) {
		// JANUS_LOG(LOG_ERR, "Streaming not started yet for this session...\n");
		return;
	}
	
	/* Make sure there hasn't been a publisher switch by checking the SSRC */
	if(packet->is_video) {
		/* Check if this listener is subscribed to this medium */
		if(!listener->video) {
			/* Nope, don't relay */
			return;
		}
		if(ntohl(packet->data->ssrc) != listener->context.v_last_ssrc) {
			listener->context.v_last_ssrc = ntohl(packet->data->ssrc);
			listener->context.v_base_ts_prev = listener->context.v_last_ts;
			listener->context.v_base_ts = packet->timestamp;
			listener->context.v_base_seq_prev = listener->context.v_last_seq;
			listener->context.v_base_seq = packet->seq_number;
		}
		/* Compute a coherent timestamp and sequence number */
		listener->context.v_last_ts = (packet->timestamp-listener->context.v_base_ts)
			+ listener->context.v_base_ts_prev+4500;	/* FIXME When switching, we assume 15fps */
		listener->context.v_last_seq = (packet->seq_number-listener->context.v_base_seq)+listener->context.v_base_seq_prev+1;
		/* Update the timestamp and sequence number in the RTP packet, and send it */
		packet->data->timestamp = htonl(listener->context.v_last_ts);
		packet->data->seq_number = htons(listener->context.v_last_seq);
		if(gateway != NULL)
			gateway->relay_rtp(session->handle, packet->is_video, (char *)packet->data, packet->length);
		/* Restore the timestamp and sequence number to what the publisher set them to */
		packet->data->timestamp = htonl(packet->timestamp);
		packet->data->seq_number = htons(packet->seq_number);
	} else {
		/* Check if this listener is subscribed to this medium */
		if(!listener->audio) {
			/* Nope, don't relay */
			return;
		}
		if(ntohl(packet->data->ssrc) != listener->context.a_last_ssrc) {
			listener->context.a_last_ssrc = ntohl(packet->data->ssrc);
			listener->context.a_base_ts_prev = listener->context.a_last_ts;
			listener->context.a_base_ts = packet->timestamp;
			listener->context.a_base_seq_prev = listener->context.a_last_seq;
			listener->context.a_base_seq = packet->seq_number;
		}
		/* Compute a coherent timestamp and sequence number */
		listener->context.a_last_ts = (packet->timestamp-listener->context.a_base_ts)
			+ listener->context.a_base_ts_prev+960;	/* FIXME When switching, we assume Opus and so a 960 ts step */
		listener->context.a_last_seq = (packet->seq_number-listener->context.a_base_seq)+listener->context.a_base_seq_prev+1;
		/* Update the timestamp and sequence number in the RTP packet, and send it */
		packet->data->timestamp = htonl(listener->context.a_last_ts);
		packet->data->seq_number = htons(listener->context.a_last_seq);
		if(gateway != NULL)
			gateway->relay_rtp(session->handle, packet->is_video, (char *)packet->data, packet->length);
		/* Restore the timestamp and sequence number to what the publisher set them to */
		packet->data->timestamp = htonl(packet->timestamp);
		packet->data->seq_number = htons(packet->seq_number);
	}

	return;
}

static void janus_videoroom_relay_data_packet(gpointer data, gpointer user_data) {
	char *text = (char *)user_data;
	janus_videoroom_listener *listener = (janus_videoroom_listener *)data;
	if(!listener || !listener->session || !listener->data || listener->paused) {
		return;
	}
	janus_videoroom_session *session = listener->session;
	if(!session || !session->handle) {
		return;
	}
	if(!session->started) {
		return;
	}
	if(gateway != NULL && text != NULL) {
		JANUS_LOG(LOG_VERB, "Forwarding DataChannel message (%zu bytes) to viewer: %s\n", strlen(text), text);
		gateway->relay_data(session->handle, text, strlen(text));
	}
	return;
}

/* Helper to free janus_videoroom structs. */
static void janus_videoroom_free(janus_videoroom *room) {
	if(room) {
		janus_mutex_lock(&room->participants_mutex);
		g_free(room->room_name);
		g_free(room->room_secret);
		g_free(room->room_pin);
		g_free(room->rec_dir);
		g_hash_table_unref(room->participants);
		janus_mutex_unlock(&room->participants_mutex);
		janus_mutex_destroy(&room->participants_mutex);
		g_free(room);
		room = NULL;
	}
}

static void janus_videoroom_listener_free(janus_videoroom_listener *l) {
	JANUS_LOG(LOG_VERB, "Freeing listener\n");
	g_free(l);
}

static void janus_videoroom_muxed_listener_free(janus_videoroom_listener_muxed *l) {
	JANUS_LOG(LOG_VERB, "Freeing muxed-listener\n");
	GSList *ls = l->listeners;
	while(ls) {
		janus_videoroom_listener *listener = (janus_videoroom_listener *)ls->data;
		if(listener) {
			janus_videoroom_listener_free(listener);
		}
		ls = ls->next;
	}
	g_slist_free(l->listeners);
	g_free(l);
}

static void janus_videoroom_participant_free(janus_videoroom_participant *p) {
	JANUS_LOG(LOG_VERB, "Freeing publisher\n");
	g_free(p->display);
	g_free(p->sdp);

	if(p->arc) {
		janus_recorder_free(p->arc);
		p->arc = NULL;
	}
	if(p->vrc) {
		janus_recorder_free(p->vrc);
		p->vrc = NULL;
	}

	janus_mutex_lock(&p->listeners_mutex);
	while(p->listeners) {
		janus_videoroom_listener *l = (janus_videoroom_listener *)p->listeners->data;
		if(l) {
			p->listeners = g_slist_remove(p->listeners, l);
			l->feed = NULL;
		}
	}
	janus_mutex_unlock(&p->listeners_mutex);
	janus_mutex_lock(&p->rtp_forwarders_mutex);
	if(p->udp_sock > 0) {
		close(p->udp_sock);
		p->udp_sock = 0;
	}
	g_hash_table_destroy(p->rtp_forwarders);
	p->rtp_forwarders = NULL;
	janus_mutex_unlock(&p->rtp_forwarders_mutex);
	g_slist_free(p->listeners);

	janus_mutex_destroy(&p->listeners_mutex);
	janus_mutex_destroy(&p->rtp_forwarders_mutex);
	g_free(p);
}<|MERGE_RESOLUTION|>--- conflicted
+++ resolved
@@ -1875,8 +1875,6 @@
 			json_object_set_new(pub, "videoroom", json_string("event"));
 			json_object_set_new(pub, "room", json_integer(participant->room->room_id));
 			json_object_set_new(pub, "publishers", list);
-			char *pub_text = json_dumps(pub, JSON_INDENT(3) | JSON_PRESERVE_ORDER);
-			json_decref(pub);
 			GHashTableIter iter;
 			gpointer value;
 			janus_videoroom *videoroom = participant->room;
@@ -1888,10 +1886,10 @@
 					continue;	/* Skip the new publisher itself */
 				}
 				JANUS_LOG(LOG_VERB, "Notifying participant %"SCNu64" (%s)\n", p->user_id, p->display ? p->display : "??");
-				int ret = gateway->push_event(p->session->handle, &janus_videoroom_plugin, NULL, pub_text, NULL, NULL);
+				int ret = gateway->push_event(p->session->handle, &janus_videoroom_plugin, NULL, pub, NULL);
 				JANUS_LOG(LOG_VERB, "  >> %d (%s)\n", ret, janus_get_api_error(ret));
 			}
-			g_free(pub_text);
+			json_decref(pub);
 			janus_mutex_unlock(&videoroom->participants_mutex);
 		} else if(session->participant_type == janus_videoroom_p_type_subscriber) {
 			janus_videoroom_listener *l = (janus_videoroom_listener *)session->participant;
@@ -3327,43 +3325,23 @@
 					vp8_pt = 0, vp9_pt = 0, h264_pt = 0;
 				if(audio) {
 					JANUS_LOG(LOG_VERB, "  -- Will answer with media direction '%s'\n", audio_mode);
-<<<<<<< HEAD
-					opus_pt = janus_get_opus_pt(msg_sdp);
+					opus_pt = janus_get_codec_pt(msg_sdp, "opus");
 					if(opus_pt > 0) {
 						JANUS_LOG(LOG_VERB, "  -- -- Opus payload type is %d\n", opus_pt);
 					}
-					isac32_pt = janus_get_isac32_pt(msg_sdp);
+					isac32_pt = janus_get_codec_pt(msg_sdp, "isac32");
 					if(isac32_pt > 0) {
 						JANUS_LOG(LOG_VERB, "  -- -- ISAC 32K payload type is %d\n", isac32_pt);
 					}
-					isac16_pt = janus_get_isac16_pt(msg_sdp);
+					isac16_pt = janus_get_codec_pt(msg_sdp, "isac16");
 					if(isac16_pt > 0) {
 						JANUS_LOG(LOG_VERB, "  -- -- ISAC 16K payload type is %d\n", isac16_pt);
 					}
-					pcmu_pt = janus_get_pcmu_pt(msg_sdp);
+					pcmu_pt = janus_get_codec_pt(msg_sdp, "pcmu");
 					if(pcmu_pt > 0) {
 						JANUS_LOG(LOG_VERB, "  -- -- PCMU payload type is %d\n", pcmu_pt);
 					}
-					pcma_pt = janus_get_pcma_pt(msg_sdp);
-=======
-					opus_pt = janus_get_codec_pt(msg->sdp, "opus");
-					if(opus_pt > 0) {
-						JANUS_LOG(LOG_VERB, "  -- -- Opus payload type is %d\n", opus_pt);
-					}
-					isac32_pt = janus_get_codec_pt(msg->sdp, "isac32");
-					if(isac32_pt > 0) {
-						JANUS_LOG(LOG_VERB, "  -- -- ISAC 32K payload type is %d\n", isac32_pt);
-					}
-					isac16_pt = janus_get_codec_pt(msg->sdp, "isac16");
-					if(isac16_pt > 0) {
-						JANUS_LOG(LOG_VERB, "  -- -- ISAC 16K payload type is %d\n", isac16_pt);
-					}
-					pcmu_pt = janus_get_codec_pt(msg->sdp, "pcmu");
-					if(pcmu_pt > 0) {
-						JANUS_LOG(LOG_VERB, "  -- -- PCMU payload type is %d\n", pcmu_pt);
-					}
-					pcma_pt = janus_get_codec_pt(msg->sdp, "pcma");
->>>>>>> 8a3ac742
+					pcma_pt = janus_get_codec_pt(msg_sdp, "pcma");
 					if(pcma_pt > 0) {
 						JANUS_LOG(LOG_VERB, "  -- -- PCMA payload type is %d\n", pcma_pt);
 					}
@@ -3371,27 +3349,15 @@
 				JANUS_LOG(LOG_VERB, "The publisher %s going to send a video stream\n", video ? "is" : "is NOT");
 				if(video) {
 					JANUS_LOG(LOG_VERB, "  -- Will answer with media direction '%s'\n", video_mode);
-<<<<<<< HEAD
-					vp8_pt = janus_get_vp8_pt(msg_sdp);
+					vp8_pt = janus_get_codec_pt(msg_sdp, "vp8");
 					if(vp8_pt > 0) {
 						JANUS_LOG(LOG_VERB, "  -- -- VP8 payload type is %d\n", vp8_pt);
 					}
-					vp9_pt = janus_get_vp9_pt(msg_sdp);
+					vp9_pt = janus_get_codec_pt(msg_sdp, "vp9");
 					if(vp9_pt > 0) {
 						JANUS_LOG(LOG_VERB, "  -- -- VP9 payload type is %d\n", vp9_pt);
 					}
-					h264_pt = janus_get_h264_pt(msg_sdp);
-=======
-					vp8_pt = janus_get_codec_pt(msg->sdp, "vp8");
-					if(vp8_pt > 0) {
-						JANUS_LOG(LOG_VERB, "  -- -- VP8 payload type is %d\n", vp8_pt);
-					}
-					vp9_pt = janus_get_codec_pt(msg->sdp, "vp9");
-					if(vp9_pt > 0) {
-						JANUS_LOG(LOG_VERB, "  -- -- VP9 payload type is %d\n", vp9_pt);
-					}
-					h264_pt = janus_get_codec_pt(msg->sdp, "h264");
->>>>>>> 8a3ac742
+					h264_pt = janus_get_codec_pt(msg_sdp, "h264");
 					if(h264_pt > 0) {
 						JANUS_LOG(LOG_VERB, "  -- -- H264 payload type is %d\n", h264_pt);
 					}
@@ -3757,37 +3723,7 @@
 				} else {
 					/* Store the participant's SDP for interested listeners */
 					participant->sdp = newsdp;
-<<<<<<< HEAD
-					/* Notify all other participants that there's a new boy in town */
-					json_t *list = json_array();
-					json_t *pl = json_object();
-					json_object_set_new(pl, "id", json_integer(participant->user_id));
-					if(participant->display)
-						json_object_set_new(pl, "display", json_string(participant->display));
-					json_array_append_new(list, pl);
-					json_t *pub = json_object();
-					json_object_set_new(pub, "videoroom", json_string("event"));
-					json_object_set_new(pub, "room", json_integer(participant->room->room_id));
-					json_object_set_new(pub, "publishers", list);
-					GHashTableIter iter;
-					gpointer value;
-					janus_mutex_lock(&videoroom->participants_mutex);
-					g_hash_table_iter_init(&iter, videoroom->participants);
-					while (!videoroom->destroyed && g_hash_table_iter_next(&iter, NULL, &value)) {
-						janus_videoroom_participant *p = value;
-						if(p == participant) {
-							continue;	/* Skip the new publisher itself */
-						}
-						JANUS_LOG(LOG_VERB, "Notifying participant %"SCNu64" (%s)\n", p->user_id, p->display ? p->display : "??");
-						int ret = gateway->push_event(p->session->handle, &janus_videoroom_plugin, NULL, pub, NULL);
-						JANUS_LOG(LOG_VERB, "  >> %d (%s)\n", ret, janus_get_api_error(ret));
-					}
-					json_decref(pub);
-					janus_mutex_unlock(&videoroom->participants_mutex);
-					/* Let's wait for the setup_media event */
-=======
 					/* We'll wait for the setup_media event before actually telling listeners */
->>>>>>> 8a3ac742
 				}
 			}
 		}
