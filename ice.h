--- conflicted
+++ resolved
@@ -635,13 +635,8 @@
  * @param[in] protocol The protocol of the data channel to use
  * @param[in] textdata Whether the buffer is text (domstring) or binary data
  * @param[in] buffer The message data (buffer)
-<<<<<<< HEAD
- * @param[in] length The buffer lenght */
+ * @param[in] length The buffer length */
 void janus_ice_incoming_data(janus_ice_handle *handle, char *label, char *protocol, gboolean textdata, char *buffer, int length);
-=======
- * @param[in] length The buffer length */
-void janus_ice_incoming_data(janus_ice_handle *handle, char *label, gboolean textdata, char *buffer, int length);
->>>>>>> 2a98ec28
 /*! \brief Core SCTP/DataChannel callback, called by the SCTP stack when when there's data to send.
  * @param[in] handle The Janus ICE handle associated with the peer
  * @param[in] buffer The message data (buffer)
